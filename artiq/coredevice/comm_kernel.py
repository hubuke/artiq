--- conflicted
+++ resolved
@@ -12,12 +12,9 @@
 
 from artiq.coredevice import exceptions
 from artiq import __version__ as software_version
-<<<<<<< HEAD
 from artiq import __artiq_dir__ as artiq_dir
 
-=======
 from sipyco.keepalive import create_connection
->>>>>>> fa3ee8ad
 
 logger = logging.getLogger(__name__)
 
