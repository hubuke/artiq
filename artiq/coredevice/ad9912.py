from numpy import int32, int64

from artiq.language.core import KernelInvariant, nac3, kernel, portable
from artiq.language.units import ms, us, ns
from artiq.coredevice.ad9912_reg import *

from artiq.coredevice.core import Core
from artiq.coredevice.spi2 import *
from artiq.coredevice.urukul import *
from artiq.coredevice.ttl import TTLOut


@nac3
class AD9912:
    """
    AD9912 DDS channel on Urukul

    This class supports a single DDS channel and exposes the DDS,
    the digital step attenuator, and the RF switch.

    :param chip_select: Chip select configuration. On Urukul this is an
        encoded chip select and not "one-hot".
    :param cpld_device: Name of the Urukul CPLD this device is on.
    :param sw_device: Name of the RF switch device. The RF switch is a
        TTLOut channel available as the :attr:`sw` attribute of this instance.
    :param pll_n: DDS PLL multiplier. The DDS sample clock is
        f_ref/clk_div*pll_n where f_ref is the reference frequency and clk_div
        is the reference clock divider (both set in the parent Urukul CPLD
        instance).
    """

    core: KernelInvariant[Core]
    cpld: KernelInvariant[CPLD]
    bus: KernelInvariant[SPIMaster]
    chip_select: KernelInvariant[int32]
    pll_n: KernelInvariant[int32]
    ftw_per_hz: KernelInvariant[float]
    sw: KernelInvariant[TTLOut]

    def __init__(self, dmgr, chip_select, cpld_device, sw_device=None,
                 pll_n=10):
        self.cpld = dmgr.get(cpld_device)
        self.core = self.cpld.core
        self.bus = self.cpld.bus
        assert 4 <= chip_select <= 7
        self.chip_select = chip_select
        if sw_device:
            self.sw = dmgr.get(sw_device)
        self.pll_n = pll_n
        sysclk = self.cpld.refclk / [1, 1, 2, 4][self.cpld.clk_div] * pll_n
        assert sysclk <= 1e9
        self.ftw_per_hz = 1 / sysclk * (1 << 48)

    @kernel
    def write(self, addr: int32, data: int32, length: int32):
        """Variable length write to a register.
        Up to 4 bytes.

        :param addr: Register address
        :param data: Data to be written: int32
        :param length: Length in bytes (1-4)
        """
        # NAC3TODO assert length > 0
        # NAC3TODO assert length <= 4
        self.bus.set_config_mu(SPI_CONFIG, 16,
                               SPIT_DDS_WR, self.chip_select)
        self.bus.write((addr | ((length - 1) << 13)) << 16)
        self.bus.set_config_mu(SPI_CONFIG | SPI_END, length * 8,
                               SPIT_DDS_WR, self.chip_select)
        self.bus.write(data << (32 - length * 8))

    @kernel
    def read(self, addr: int32, length: int32) -> int32:
        """Variable length read from a register.
        Up to 4 bytes.

        :param addr: Register address
        :param length: Length in bytes (1-4)
        :return: Data read
        """
        # NAC3TODO assert length > 0
        # NAC3TODO assert length <= 4
        self.bus.set_config_mu(SPI_CONFIG, 16,
                               SPIT_DDS_WR, self.chip_select)
        self.bus.write((addr | ((length - 1) << 13) | 0x8000) << 16)
        self.bus.set_config_mu(SPI_CONFIG | SPI_END
                               | SPI_INPUT, length * 8,
                               SPIT_DDS_RD, self.chip_select)
        self.bus.write(0)
        data = self.bus.read()
        if length < 4:
            data &= (1 << (length * 8)) - 1
        return data

    @kernel
    def init(self):
        """Initialize and configure the DDS.

        Sets up SPI mode, confirms chip presence, powers down unused blocks,
        and configures the PLL. Does not wait for PLL lock. Uses the
        IO_UPDATE signal multiple times.
        """
        # SPI mode
        self.write(AD9912_SER_CONF, 0x99, 1)
        self.cpld.io_update.pulse(2. * us)
        # Verify chip ID and presence
        prodid = self.read(AD9912_PRODIDH, 2)
        if (prodid != 0x1982) and (prodid != 0x1902):
            # NAC3TODO raise ValueError("Urukul AD9912 product id mismatch")
            pass
        self.core.delay(50. * us)
        # HSTL power down, CMOS power down
        self.write(AD9912_PWRCNTRL1, 0x80, 1)
        self.cpld.io_update.pulse(2. * us)
        self.write(AD9912_N_DIV, self.pll_n // 2 - 2, 1)
        self.cpld.io_update.pulse(2. * us)
        # I_cp = 375 µA, VCO high range
        self.write(AD9912_PLLCFG, 0b00000101, 1)
        self.cpld.io_update.pulse(2. * us)
        self.core.delay(1. * ms)

    @kernel
    def set_att_mu(self, att: int32):
        """Set digital step attenuator in machine units.

        This method will write the attenuator settings of all four channels.

        .. seealso:: :meth:`artiq.coredevice.urukul.CPLD.set_att_mu`

        :param att: Attenuation setting, 8 bit digital.
        """
        self.cpld.set_att_mu(self.chip_select - 4, att)

    @kernel
    def set_att(self, att: float):
        """Set digital step attenuator in SI units.

        This method will write the attenuator settings of all four channels.

        .. seealso:: :meth:`artiq.coredevice.urukul.CPLD.set_att`

        :param att: Attenuation in dB. Higher values mean more attenuation.
        """
        self.cpld.set_att(self.chip_select - 4, att)

    @kernel
    def get_att_mu(self) -> int32:
        """Get digital step attenuator value in machine units.

        .. seealso:: :meth:`artiq.coredevice.urukul.CPLD.get_channel_att_mu`

        :return: Attenuation setting, 8 bit digital.
        """
        return self.cpld.get_channel_att_mu(self.chip_select - 4)

    @kernel
    def get_att(self) -> float:
        """Get digital step attenuator value in SI units.

        .. seealso:: :meth:`artiq.coredevice.urukul.CPLD.get_channel_att`

        :return: Attenuation in dB.
        """
        return self.cpld.get_channel_att(self.chip_select - 4)

    @kernel
<<<<<<< HEAD
    def set_mu(self, ftw: int64, pow_: int32):
=======
    def set_mu(self, ftw: TInt64, pow_: TInt32 = 0):
>>>>>>> f58aa3bd
        """Set profile 0 data in machine units.

        After the SPI transfer, the shared IO update pin is pulsed to
        activate the data.

        :param ftw: Frequency tuning word: 48 bit unsigned.
        :param pow_: Phase tuning word: 16 bit unsigned.
        """
        # streaming transfer of FTW and POW
        self.bus.set_config_mu(SPI_CONFIG, 16,
                               SPIT_DDS_WR, self.chip_select)
        self.bus.write((AD9912_POW1 << 16) | (3 << 29))
        self.bus.set_config_mu(SPI_CONFIG, 32,
                               SPIT_DDS_WR, self.chip_select)
        self.bus.write((pow_ << 16) | (int32(ftw >> int64(32)) & 0xffff))
        self.bus.set_config_mu(SPI_CONFIG | SPI_END, 32,
                               SPIT_DDS_WR, self.chip_select)
        self.bus.write(int32(ftw))
        self.cpld.io_update.pulse(10. * ns)

    @kernel
    def get_mu(self) -> tuple[int64, int32]:
        """Get the frequency tuning word and phase offset word.

        .. seealso:: :meth:`get`

        :return: A tuple ``(ftw, pow)``.
        """

        # Read data
        high = self.read(AD9912_POW1, 4)
        self.core.break_realtime()  # Regain slack to perform second read
        low = self.read(AD9912_FTW3, 4)
        # Extract and return fields
        ftw = (int64(high & 0xffff) << int64(32)) | (int64(low) & int64(0xffffffff))
        pow_ = (high >> 16) & 0x3fff
        return ftw, pow_

    @portable
    def frequency_to_ftw(self, frequency: float) -> int64:
        """Returns the 48-bit frequency tuning word corresponding to the given
        frequency.
        """
        return round64(self.ftw_per_hz * frequency) & (
                (int64(1) << int64(48)) - int64(1))

    @portable
    def ftw_to_frequency(self, ftw: int64) -> float:
        """Returns the frequency corresponding to the given
        frequency tuning word.
        """
        return float(ftw) / self.ftw_per_hz

    @portable
    def turns_to_pow(self, phase: float) -> int32:
        """Returns the 16-bit phase offset word corresponding to the given
        phase.
        """
        return int32(round(float(1 << 14) * phase)) & 0xffff

    @portable
    def pow_to_turns(self, pow_: int32) -> float:
        """Return the phase in turns corresponding to a given phase offset
        word.

        :param pow_: Phase offset word.
        :return: Phase in turns.
        """
        return pow_ / (1 << 14)

    @kernel
    def set(self, frequency: float, phase: float = 0.0):
        """Set profile 0 data in SI units.

        .. seealso:: :meth:`set_mu`

        :param frequency: Frequency in Hz
        :param phase: Phase tuning word in turns
        """
        self.set_mu(self.frequency_to_ftw(frequency),
                    self.turns_to_pow(phase))

    @kernel
    def get(self) -> tuple[float, float]:
        """Get the frequency and phase.

        .. seealso:: :meth:`get_mu`

        :return: A tuple ``(frequency, phase)``.
        """

        # Get values
        ftw, pow_ = self.get_mu()
        # Convert and return
        return self.ftw_to_frequency(ftw), self.pow_to_turns(pow_)

    @kernel
    def cfg_sw(self, state: bool):
        """Set CPLD CFG RF switch state. The RF switch is controlled by the
        logical or of the CPLD configuration shift register
        RF switch bit and the SW TTL line (if used).

        :param state: CPLD CFG RF switch bit
        """
        self.cpld.cfg_sw(self.chip_select - 4, state)<|MERGE_RESOLUTION|>--- conflicted
+++ resolved
@@ -164,11 +164,7 @@
         return self.cpld.get_channel_att(self.chip_select - 4)
 
     @kernel
-<<<<<<< HEAD
-    def set_mu(self, ftw: int64, pow_: int32):
-=======
-    def set_mu(self, ftw: TInt64, pow_: TInt32 = 0):
->>>>>>> f58aa3bd
+    def set_mu(self, ftw: int64, pow_: int32 = 0):
         """Set profile 0 data in machine units.
 
         After the SPI transfer, the shared IO update pin is pulsed to
