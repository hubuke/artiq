"""RTIO driver for the Analog Devices ADF[45]35[56] family of GHz PLLs
on Mirny-style prefixed SPI buses.
"""

# https://github.com/analogdevicesinc/linux/blob/master/Documentation/devicetree/bindings/iio/frequency/adf5355.txt
# https://github.com/analogdevicesinc/linux/blob/master/drivers/iio/frequency/adf5355.c
# https://www.analog.com/media/en/technical-documentation/data-sheets/ADF5355.pdf
# https://www.analog.com/media/en/technical-documentation/data-sheets/ADF5355.pdf
# https://www.analog.com/media/en/technical-documentation/user-guides/EV-ADF5355SD1Z-UG-1087.pdf

from numpy import int32, int64
from math import floor, ceil

from artiq.language.core import nac3, Kernel, KernelInvariant, kernel, portable, round64
from artiq.language.units import us, GHz, MHz
from artiq.coredevice.core import Core
from artiq.coredevice.mirny import Mirny
from artiq.coredevice.ttl import TTLOut
from artiq.coredevice.spi2 import *
from artiq.coredevice.adf5356_reg import *


# NAC3TODO work around https://git.m-labs.hk/M-Labs/nac3/issues/189
@nac3
class ValueError(Exception):
    pass



SPI_CONFIG = (
    0 * SPI_OFFLINE
    | 0 * SPI_END
    | 0 * SPI_INPUT
    | 1 * SPI_CS_POLARITY
    | 0 * SPI_CLK_POLARITY
    | 0 * SPI_CLK_PHASE
    | 0 * SPI_LSB_FIRST
    | 0 * SPI_HALF_DUPLEX
)


ADF5356_MIN_VCO_FREQ = int64(3.4 * GHz)
ADF5356_MAX_VCO_FREQ = int64(6.8 * GHz)
ADF5356_MAX_FREQ_PFD = int32(125.0 * MHz)
ADF5356_MODULUS1 = int32(1 << 24)
ADF5356_MAX_MODULUS2 = int32(1 << 28)  # FIXME: ADF5356 has 28 bits MOD2
ADF5356_MAX_R_CNT = int32(1023)


@nac3
class ADF5356:
    """Analog Devices AD[45]35[56] family of GHz PLLs.

    :param cpld_device: Mirny CPLD device name
    :param sw_device: Mirny RF switch device name
    :param channel: Mirny RF channel index
    :param ref_doubler: enable/disable reference clock doubler
    :param ref_divider: enable/disable reference clock divide-by-2
    :param core_device: Core device name (default: "core")
    """

    core: KernelInvariant[Core]
    cpld: KernelInvariant[Mirny]
    channel: KernelInvariant[int32]
    sw: KernelInvariant[TTLOut]
    sysclk: KernelInvariant[float]
    regs: Kernel[list[int32]]
    ref_doubler: Kernel[bool]
    ref_divider: Kernel[bool]

    def __init__(
        self,
        dmgr,
        cpld_device,
        sw_device,
        channel,
        ref_doubler=False,
        ref_divider=False,
        core="core",
    ):
        self.cpld = dmgr.get(cpld_device)
        self.sw = dmgr.get(sw_device)
        self.channel = channel
        self.core = dmgr.get(core)

        self.ref_doubler = ref_doubler
        self.ref_divider = ref_divider
        self.sysclk = self.cpld.refclk
        assert 10 <= self.sysclk / 1e6 <= 600

        self._init_registers()

    @kernel
    def init(self, blind: bool = False):
        """
        Initialize and configure the PLL.

        :param blind: Do not attempt to verify presence.
        """
        if not blind:
            # MUXOUT = VDD
            self.regs[4] = ADF5356_REG4_MUXOUT_UPDATE(self.regs[4], 1)
            self.sync()
            self.core.delay(1000. * us)
            if not self.read_muxout():
                raise ValueError("MUXOUT not high")
            self.core.delay(800. * us)

            # MUXOUT = DGND
            self.regs[4] = ADF5356_REG4_MUXOUT_UPDATE(self.regs[4], 2)
            self.sync()
            self.core.delay(1000. * us)
            if self.read_muxout():
                raise ValueError("MUXOUT not low")
            self.core.delay(800. * us)

            # MUXOUT = digital lock-detect
            self.regs[4] = ADF5356_REG4_MUXOUT_UPDATE(self.regs[4], 6)
        else:
            self.sync()

    @kernel
<<<<<<< HEAD
    def set_att_mu(self, att: int32):
=======
    def set_att(self, att):
        """Set digital step attenuator in SI units.

        This method will write the attenuator settings of the channel.

        .. seealso:: :meth:`artiq.coredevice.mirny.Mirny.set_att`

        :param att: Attenuation in dB.
        """
        self.cpld.set_att(self.channel, att)

    @kernel
    def set_att_mu(self, att):
>>>>>>> 65eab31f
        """Set digital step attenuator in machine units.

        :param att: Attenuation setting, 8 bit digital.
        """
        self.cpld.set_att_mu(self.channel, att)

    @kernel
    def write(self, data: int32):
        self.cpld.write_ext(self.channel | 4, 32, data)

    @kernel
    def read_muxout(self) -> bool:
        """
        Read the state of the MUXOUT line.

        By default, this is configured to be the digital lock detection.
        """
        return bool(self.cpld.read_reg(0) & (1 << (self.channel + 8)))

    @kernel
    def set_output_power_mu(self, n: int32):
        """
        Set the power level at output A of the PLL chip in machine units.

        This driver defaults to `n = 3` at init.

        :param n: output power setting, 0, 1, 2, or 3 (see ADF5356 datasheet, fig. 44).
        """
        if not 0 <= n <= 3:
            raise ValueError("invalid power setting")
        self.regs[6] = ADF5356_REG6_RF_OUTPUT_A_POWER_UPDATE(self.regs[6], n)
        self.sync()

    @portable
    def output_power_mu(self) -> int32:
        """
        Return the power level at output A of the PLL chip in machine units.
        """
        return ADF5356_REG6_RF_OUTPUT_A_POWER_GET(self.regs[6])

    @kernel
    def enable_output(self):
        """
        Enable output A of the PLL chip. This is the default after init.
        """
        self.regs[6] |= ADF5356_REG6_RF_OUTPUT_A_ENABLE(1)
        self.sync()

    @kernel
    def disable_output(self):
        """
        Disable output A of the PLL chip.
        """
        self.regs[6] &= ~ADF5356_REG6_RF_OUTPUT_A_ENABLE(1)
        self.sync()

    @kernel
    def set_frequency(self, f: float):
        """
        Output given frequency on output A.

        :param f: 53.125 MHz <= f <= 6800 MHz
        """
        freq = round64(f)

        if freq > ADF5356_MAX_VCO_FREQ:
            raise ValueError("Requested too high frequency")

        # select minimal output divider
        rf_div_sel = 0
        while freq < ADF5356_MIN_VCO_FREQ:
            freq <<= int64(1)
            rf_div_sel += 1

        if (1 << rf_div_sel) > 64:
            raise ValueError("Requested too low frequency")

        # choose reference divider that maximizes PFD frequency
        self.regs[4] = ADF5356_REG4_R_COUNTER_UPDATE(
            self.regs[4], self._compute_reference_counter()
        )
        f_pfd = self.f_pfd()

        # choose prescaler
        if freq > int64(6e9):
            self.regs[0] |= ADF5356_REG0_PRESCALER(1)  # 8/9
            n_min, n_max = 75, 65535

            # adjust reference divider to be able to match n_min constraint
            while int64(n_min) * f_pfd > freq:
                r = ADF5356_REG4_R_COUNTER_GET(self.regs[4])
                self.regs[4] = ADF5356_REG4_R_COUNTER_UPDATE(self.regs[4], r + 1)
                f_pfd = self.f_pfd()
        else:
            self.regs[0] &= ~ADF5356_REG0_PRESCALER(1)  # 4/5
            n_min, n_max = 23, 32767

        # calculate PLL parameters
        n, frac1, (frac2_msb, frac2_lsb), (mod2_msb, mod2_lsb) = calculate_pll(
            freq, f_pfd
        )

        if not (n_min <= n <= n_max):
            raise ValueError("Invalid INT value")

        # configure PLL
        self.regs[0] = ADF5356_REG0_INT_VALUE_UPDATE(self.regs[0], n)
        self.regs[1] = ADF5356_REG1_MAIN_FRAC_VALUE_UPDATE(self.regs[1], frac1)
        self.regs[2] = ADF5356_REG2_AUX_FRAC_LSB_VALUE_UPDATE(self.regs[2], frac2_lsb)
        self.regs[2] = ADF5356_REG2_AUX_MOD_LSB_VALUE_UPDATE(self.regs[2], mod2_lsb)
        self.regs[13] = ADF5356_REG13_AUX_FRAC_MSB_VALUE_UPDATE(
            self.regs[13], frac2_msb
        )
        self.regs[13] = ADF5356_REG13_AUX_MOD_MSB_VALUE_UPDATE(self.regs[13], mod2_msb)

        self.regs[6] = ADF5356_REG6_RF_DIVIDER_SELECT_UPDATE(self.regs[6], rf_div_sel)
        self.regs[6] = ADF5356_REG6_CP_BLEED_CURRENT_UPDATE(
            self.regs[6], floor(24. * float(f_pfd) / (61.44 * MHz))
        )
        self.regs[9] = ADF5356_REG9_VCO_BAND_DIVISION_UPDATE(
            self.regs[9], ceil(float(f_pfd) / 160e3)
        )

        # commit
        self.sync()

    @kernel
    def sync(self):
        """
        Write all registers to the device. Attempts to lock the PLL.
        """
        f_pfd = self.f_pfd()
        self.core.delay(200. * us)         # Slack

        if f_pfd <= round64(75.0 * MHz):
            for i in range(13, 0, -1):
                self.write(self.regs[i])
            self.core.delay(200. * us)
            self.write(self.regs[0] | ADF5356_REG0_AUTOCAL(1))
        else:
            # AUTOCAL AT HALF PFD FREQUENCY

            # calculate PLL at f_pfd/2
            n, frac1, (frac2_msb, frac2_lsb), (mod2_msb, mod2_lsb) = calculate_pll(
                self.f_vco(), f_pfd >> int64(1)
            )
            self.core.delay(200. * us)     # Slack

            self.write(
                13
                | ADF5356_REG13_AUX_FRAC_MSB_VALUE(frac2_msb)
                | ADF5356_REG13_AUX_MOD_MSB_VALUE(mod2_msb)
            )

            for i in range(12, 4, -1):
                self.write(self.regs[i])

            self.write(
                ADF5356_REG4_R_COUNTER_UPDATE(self.regs[4], 2 * self.ref_counter())
            )

            self.write(self.regs[3])
            self.write(
                2
                | ADF5356_REG2_AUX_MOD_LSB_VALUE(mod2_lsb)
                | ADF5356_REG2_AUX_FRAC_LSB_VALUE(frac2_lsb)
            )
            self.write(1 | ADF5356_REG1_MAIN_FRAC_VALUE(frac1))

            self.core.delay(200. * us)
            self.write(ADF5356_REG0_INT_VALUE(n) | ADF5356_REG0_AUTOCAL(1))

            # RELOCK AT WANTED PFD FREQUENCY

            for i in [4, 2, 1]:
                self.write(self.regs[i])

            # force-disable autocal
            self.write(self.regs[0] & ~ADF5356_REG0_AUTOCAL(1))

    @portable
    def f_pfd(self) -> int64:
        """
        Return the PFD frequency for the cached set of registers.
        """
        r = ADF5356_REG4_R_COUNTER_GET(self.regs[4])
        d = ADF5356_REG4_R_DOUBLER_GET(self.regs[4])
        t = ADF5356_REG4_R_DIVIDER_GET(self.regs[4])
        return self._compute_pfd_frequency(r, d, t)

    @portable
    def f_vco(self) -> int64:
        """
        Return the VCO frequency for the cached set of registers.
        """
        return round64(
            float(self.f_pfd())
            * (
                 float(self.pll_n())
                 + (float(self.pll_frac1() + self.pll_frac2()) / float(self.pll_mod2()))
                 / float(ADF5356_MODULUS1)
             )
        )

    @portable
    def pll_n(self) -> int32:
        """
        Return the PLL integer value (INT) for the cached set of registers.
        """
        return ADF5356_REG0_INT_VALUE_GET(self.regs[0])

    @portable
    def pll_frac1(self) -> int32:
        """
        Return the main fractional value (FRAC1) for the cached set of registers.
        """
        return ADF5356_REG1_MAIN_FRAC_VALUE_GET(self.regs[1])

    @portable
    def pll_frac2(self) -> int32:
        """
        Return the auxiliary fractional value (FRAC2) for the cached set of registers.
        """
        return (
            ADF5356_REG13_AUX_FRAC_MSB_VALUE_GET(self.regs[13]) << 14
        ) | ADF5356_REG2_AUX_FRAC_LSB_VALUE_GET(self.regs[2])

    @portable
    def pll_mod2(self) -> int32:
        """
        Return the auxiliary modulus value (MOD2) for the cached set of registers.
        """
        return (
            ADF5356_REG13_AUX_MOD_MSB_VALUE_GET(self.regs[13]) << 14
        ) | ADF5356_REG2_AUX_MOD_LSB_VALUE_GET(self.regs[2])

    @portable
    def ref_counter(self) -> int32:
        """
        Return the reference counter value (R) for the cached set of registers.
        """
        return ADF5356_REG4_R_COUNTER_GET(self.regs[4])

    @portable
    def output_divider(self) -> int32:
        """
        Return the value of the output A divider.
        """
        return 1 << ADF5356_REG6_RF_DIVIDER_SELECT_GET(self.regs[6])

    def info(self):
        """
        Return a summary of high-level parameters as a dict.
        """
        prescaler = ADF5356_REG0_PRESCALER_GET(self.regs[0])
        return {
            # output
            "f_outA": self.f_vco() / self.output_divider(),
            "f_outB": self.f_vco() * 2,
            "output_divider": self.output_divider(),
            # PLL parameters
            "f_vco": self.f_vco(),
            "pll_n": self.pll_n(),
            "pll_frac1": self.pll_frac1(),
            "pll_frac2": self.pll_frac2(),
            "pll_mod2": self.pll_mod2(),
            "prescaler": "4/5" if prescaler == 0 else "8/9",
            # reference / PFD
            "sysclk": self.sysclk,
            "ref_doubler": self.ref_doubler,
            "ref_divider": self.ref_divider,
            "ref_counter": self.ref_counter(),
            "f_pfd": self.f_pfd(),
        }

    @portable
    def _init_registers(self):
        """
        Initialize cached registers with sensible defaults.
        """
        # fill with control bits
        self.regs = [int32(i) for i in range(ADF5356_NUM_REGS)]

        # REG2
        # ====

        # avoid divide-by-zero
        self.regs[2] |= ADF5356_REG2_AUX_MOD_LSB_VALUE(1)

        # REG4
        # ====

        # single-ended reference mode is recommended
        # for references up to 250 MHz, even if the signal is differential
        if self.sysclk <= 250.*MHz:
            self.regs[4] |= ADF5356_REG4_REF_MODE(0)
        else:
            self.regs[4] |= ADF5356_REG4_REF_MODE(1)

        # phase detector polarity: positive
        self.regs[4] |= ADF5356_REG4_PD_POLARITY(1)

        # charge pump current: 0.94 mA
        self.regs[4] |= ADF5356_REG4_CURRENT_SETTING(2)

        # MUXOUT: digital lock detect
        self.regs[4] |= ADF5356_REG4_MUX_LOGIC(1)  # 3v3 logic
        self.regs[4] |= ADF5356_REG4_MUXOUT(6)

        # setup reference path
        if self.ref_doubler:
            self.regs[4] |= ADF5356_REG4_R_DOUBLER(1)

        if self.ref_divider:
            self.regs[4] |= ADF5356_REG4_R_DIVIDER(1)

        r = self._compute_reference_counter()
        self.regs[4] |= ADF5356_REG4_R_COUNTER(r)

        # REG5
        # ====

        # reserved values
        self.regs[5] = int32(0x800025)

        # REG6
        # ====

        # reserved values
        self.regs[6] = int32(0x14000006)

        # enable negative bleed
        self.regs[6] |= ADF5356_REG6_NEGATIVE_BLEED(1)

        # charge pump bleed current
        self.regs[6] |= ADF5356_REG6_CP_BLEED_CURRENT(
            floor(24. * float(self.f_pfd()) / (61.44 * MHz))
        )

        # direct feedback from VCO to N counter
        self.regs[6] |= ADF5356_REG6_FB_SELECT(1)

        # mute until the PLL is locked
        self.regs[6] |= ADF5356_REG6_MUTE_TILL_LD(1)

        # enable output A
        self.regs[6] |= ADF5356_REG6_RF_OUTPUT_A_ENABLE(1)

        # set output A power to max power, is adjusted by extra attenuator
        self.regs[6] |= ADF5356_REG6_RF_OUTPUT_A_POWER(3)  # +5 dBm

        # REG7
        # ====

        # reserved values
        self.regs[7] = int32(0x10000007)

        # sync load-enable to reference
        self.regs[7] |= ADF5356_REG7_LE_SYNC(1)

        # frac-N lock-detect precision: 12 ns
        self.regs[7] |= ADF5356_REG7_FRAC_N_LD_PRECISION(3)

        # REG8
        # ====

        # reserved values
        self.regs[8] = int32(0x102D0428)

        # REG9
        # ====

        # default timeouts (from eval software)
        self.regs[9] |= (
            ADF5356_REG9_SYNTH_LOCK_TIMEOUT(13)
            | ADF5356_REG9_AUTOCAL_TIMEOUT(31)
            | ADF5356_REG9_TIMEOUT(0x67)
        )

        self.regs[9] |= ADF5356_REG9_VCO_BAND_DIVISION(
            ceil(float(self.f_pfd()) / 160e3)
        )

        # REG10
        # =====

        # reserved values
        self.regs[10] = int32(0xC0000A)

        # ADC defaults (from eval software)
        self.regs[10] |= (
            ADF5356_REG10_ADC_ENABLE(1)
            | ADF5356_REG10_ADC_CLK_DIV(256)
            | ADF5356_REG10_ADC_CONV(1)
        )

        # REG11
        # =====

        # reserved values
        self.regs[11] = int32(0x61200B)

        # REG12
        # =====

        # reserved values
        self.regs[12] = int32(0x15FC)

    @portable
    def _compute_pfd_frequency(self, r: int32, d: int32, t: int32) -> int64:
        """
        Calculate the PFD frequency from the given reference path parameters
        """
        return round64(self.sysclk * (float(1 + d) / float(r * (1 + t))))

    @portable
    def _compute_reference_counter(self) -> int32:
        """
        Determine the reference counter R that maximizes the PFD frequency
        """
        d = ADF5356_REG4_R_DOUBLER_GET(self.regs[4])
        t = ADF5356_REG4_R_DIVIDER_GET(self.regs[4])
        r = 1
        while self._compute_pfd_frequency(r, d, t) > int64(ADF5356_MAX_FREQ_PFD):
            r += 1
        return r


@portable
def gcd(a: int64, b: int64) -> int64:
    while b != int64(0):
        a, b = b, a % b
    return a


@portable
def split_msb_lsb_28b(v: int32) -> tuple[int32, int32]:
    return (v >> 14) & 0x3FFF, v & 0x3FFF


@portable
def calculate_pll(f_vco: int64, f_pfd: int64) -> tuple[int32, int32, tuple[int32, int32], tuple[int32, int32]]:
    """
    Calculate fractional-N PLL parameters such that

    ``f_vco`` = ``f_pfd`` * (``n`` + (``frac1`` + ``frac2``/``mod2``) / ``mod1``)

    where
        ``mod1 = 2**24`` and ``mod2 <= 2**28``

    :param f_vco: target VCO frequency
    :param f_pfd: PFD frequency
    :return: ``(n, frac1, (frac2_msb, frac2_lsb), (mod2_msb, mod2_lsb))``
    """

    # integral part
    n, r = int32(f_vco // f_pfd), f_vco % f_pfd

    # main fractional part
    r *= int64(ADF5356_MODULUS1)
    frac1, frac2 = int32(r // f_pfd), r % f_pfd

    # auxiliary fractional part
    mod2 = f_pfd

    while mod2 > int64(ADF5356_MAX_MODULUS2):
        mod2 >>= int64(1)
        frac2 >>= int64(1)

    gcd_div = gcd(frac2, mod2)
    mod2 //= gcd_div
    frac2 //= gcd_div

    return n, frac1, split_msb_lsb_28b(int32(frac2)), split_msb_lsb_28b(int32(mod2))<|MERGE_RESOLUTION|>--- conflicted
+++ resolved
@@ -120,23 +120,19 @@
             self.sync()
 
     @kernel
-<<<<<<< HEAD
+    def set_att(self, att: float):
+        """Set digital step attenuator in SI units.
+
+        This method will write the attenuator settings of the channel.
+
+        .. seealso:: :meth:`artiq.coredevice.mirny.Mirny.set_att`
+
+        :param att: Attenuation in dB.
+        """
+        self.cpld.set_att(self.channel, att)
+
+    @kernel
     def set_att_mu(self, att: int32):
-=======
-    def set_att(self, att):
-        """Set digital step attenuator in SI units.
-
-        This method will write the attenuator settings of the channel.
-
-        .. seealso:: :meth:`artiq.coredevice.mirny.Mirny.set_att`
-
-        :param att: Attenuation in dB.
-        """
-        self.cpld.set_att(self.channel, att)
-
-    @kernel
-    def set_att_mu(self, att):
->>>>>>> 65eab31f
         """Set digital step attenuator in machine units.
 
         :param att: Attenuation setting, 8 bit digital.
