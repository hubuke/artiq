--- conflicted
+++ resolved
@@ -13,15 +13,10 @@
 
 from artiq.language.core import compile, Kernel, KernelInvariant, kernel, portable, round64
 from artiq.language.units import us, GHz, MHz
-<<<<<<< HEAD
 from artiq.coredevice.core import Core
 from artiq.coredevice.mirny import Mirny
 from artiq.coredevice.ttl import TTLOut
 from artiq.coredevice.spi2 import *
-=======
-from artiq.language.types import TFloat, TInt32, TInt64
-from artiq.coredevice import spi2 as spi
->>>>>>> ee6bb2f1
 from artiq.coredevice.adf5356_reg import *
 
 
@@ -196,21 +191,15 @@
         """
         Output given frequency on output A.
 
-        :param f: 53.125 MHz <= f <= 6800 MHz
-        """
-<<<<<<< HEAD
-        freq = round64(f)
-
-        if freq > ADF5356_MAX_VCO_FREQ:
-=======
+        :param frequency: 53.125 MHz <= f <= 6800 MHz
+        """
         if f > ADF5356_MAX_VCO_FREQ:
->>>>>>> ee6bb2f1
             raise ValueError("Requested too high frequency")
 
         # select minimal output divider
         rf_div_sel = 0
         while f < ADF5356_MIN_VCO_FREQ:
-            f *= 2
+            f *= 2.0
             rf_div_sel += 1
 
         if (1 << rf_div_sel) > 64:
@@ -223,16 +212,12 @@
         f_pfd = self.f_pfd()
 
         # choose prescaler
-        if f > 6 * GHz:  # see datasheet "Prescaler Value" section (Rev. A, p.21)
+        if f > 6. * GHz:  # see datasheet "Prescaler Value" section (Rev. A, p.21)
             self.regs[0] |= ADF5356_REG0_PRESCALER(1)  # 8/9
             n_min, n_max = 75, 65535
 
             # adjust reference divider to be able to match n_min constraint
-<<<<<<< HEAD
-            while int64(n_min) * f_pfd > freq:
-=======
-            while n_min * f_pfd > f:
->>>>>>> ee6bb2f1
+            while int64(n_min) * f_pfd > int64(f):
                 r = ADF5356_REG4_R_COUNTER_GET(self.regs[4])
                 self.regs[4] = ADF5356_REG4_R_COUNTER_UPDATE(self.regs[4], r + 1)
                 f_pfd = self.f_pfd()
@@ -242,7 +227,7 @@
 
         # calculate PLL parameters
         n, frac1, (frac2_msb, frac2_lsb), (mod2_msb, mod2_lsb) = calculate_pll(
-            f, f_pfd
+            f, float(f_pfd)
         )
 
         if not (n_min <= n <= n_max):
@@ -287,7 +272,7 @@
 
             # calculate PLL at f_pfd/2
             n, frac1, (frac2_msb, frac2_lsb), (mod2_msb, mod2_lsb) = calculate_pll(
-                self.f_vco(), f_pfd >> 1
+                self.f_vco(), float(f_pfd >> 1)
             )
             self.core.delay(200. * us)     # Slack
 
@@ -334,29 +319,15 @@
         return self._compute_pfd_frequency(r, d, t)
 
     @portable
-<<<<<<< HEAD
-    def f_vco(self) -> int64:
+    def f_vco(self) -> float:
         """
         Return the VCO frequency for the cached set of registers.
         """
-        return round64(
-            float(self.f_pfd())
-            * (
+        return float(self.f_pfd()) * (
                  float(self.pll_n())
                  + (float(self.pll_frac1() + self.pll_frac2()) / float(self.pll_mod2()))
                  / float(ADF5356_MODULUS1)
              )
-=======
-    def f_vco(self) -> TFloat:
-        """
-        Return the VCO frequency for the cached set of registers.
-        """
-        return self.f_pfd() * (
-            self.pll_n()
-            + (self.pll_frac1() + self.pll_frac2() / self.pll_mod2())
-            / ADF5356_MODULUS1
->>>>>>> ee6bb2f1
-        )
 
     @portable
     def pll_n(self) -> int32:
@@ -595,11 +566,7 @@
 
 
 @portable
-<<<<<<< HEAD
-def calculate_pll(f_vco: int64, f_pfd: int64) -> tuple[int32, int32, tuple[int32, int32], tuple[int32, int32]]:
-=======
-def calculate_pll(f_vco: TFloat, f_pfd: TInt64):
->>>>>>> ee6bb2f1
+def calculate_pll(f_vco: float, f_pfd: float) -> tuple[int32, int32, tuple[int32, int32], tuple[int32, int32]]:
     """
     Calculate fractional-N PLL parameters such that
 
@@ -613,25 +580,18 @@
     :param f_pfd: PFD frequency
     :return: (``n``, ``frac1``, ``(frac2_msb, frac2_lsb)``, ``(mod2_msb, mod2_lsb)``)
     """
-<<<<<<< HEAD
-=======
-    f_pfd = int64(f_pfd)
->>>>>>> ee6bb2f1
+    f_pfd_i = int64(f_pfd)
+    f_vco_i = int64(f_vco)
 
     # integral part
-    n, r = int32(f_vco // f_pfd), f_vco % f_pfd
+    n, r = int32(f_vco_i // f_pfd_i), f_vco_i % f_pfd_i
 
     # main fractional part
-<<<<<<< HEAD
     r *= int64(ADF5356_MODULUS1)
-    frac1, frac2 = int32(r // f_pfd), r % f_pfd
-=======
-    r *= ADF5356_MODULUS1
-    frac1, frac2 = int32(r // f_pfd), int64(r % f_pfd)
->>>>>>> ee6bb2f1
+    frac1, frac2 = int32(r // f_pfd_i), int64(r % f_pfd_i)
 
     # auxiliary fractional part
-    mod2 = f_pfd
+    mod2 = f_pfd_i
 
     while mod2 > int64(ADF5356_MAX_MODULUS2):
         mod2 >>= 1
