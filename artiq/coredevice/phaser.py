from __future__ import annotations
from numpy import uint32, int32, int64

from artiq.language.core import *
from artiq.coredevice.core import Core
from artiq.coredevice.rtio import rtio_output, rtio_input_data, rtio_input_timestamp
from artiq.language.units import us, ns, ms, MHz
from artiq.coredevice.dac34h84 import DAC34H84
from artiq.coredevice.trf372017 import TRF372017


PHASER_BOARD_ID = 19

PHASER_GW_BASE = 1
PHASER_GW_MIQRO = 2

PHASER_ADDR_BOARD_ID = 0x00
PHASER_ADDR_HW_REV = 0x01
PHASER_ADDR_GW_REV = 0x02
PHASER_ADDR_CFG = 0x03
PHASER_ADDR_STA = 0x04
PHASER_ADDR_CRC_ERR = 0x05
PHASER_ADDR_LED = 0x06
PHASER_ADDR_FAN = 0x07
PHASER_ADDR_DUC_STB = 0x08
PHASER_ADDR_ADC_CFG = 0x09
PHASER_ADDR_SPI_CFG = 0x0a
PHASER_ADDR_SPI_DIVLEN = 0x0b
PHASER_ADDR_SPI_SEL = 0x0c
PHASER_ADDR_SPI_DATW = 0x0d
PHASER_ADDR_SPI_DATR = 0x0e
PHASER_ADDR_SYNC_DLY = 0x0f

PHASER_ADDR_DUC0_CFG = 0x10
# PHASER_ADDR_DUC0_RESERVED0 = 0x11
PHASER_ADDR_DUC0_F = 0x12
PHASER_ADDR_DUC0_P = 0x16
PHASER_ADDR_DAC0_DATA = 0x18
PHASER_ADDR_DAC0_TEST = 0x1c

PHASER_ADDR_DUC1_CFG = 0x20
# PHASER_ADDR_DUC1_RESERVED0 = 0x21
PHASER_ADDR_DUC1_F = 0x22
PHASER_ADDR_DUC1_P = 0x26
PHASER_ADDR_DAC1_DATA = 0x28
PHASER_ADDR_DAC1_TEST = 0x2c

# servo registers
PHASER_ADDR_SERVO_CFG0 = 0x30
PHASER_ADDR_SERVO_CFG1 = 0x31

# 0x32 - 0x71 servo coefficients + offset data
PHASER_ADDR_SERVO_DATA_BASE = 0x32

# 0x72 - 0x78 Miqro channel profile/window memories
PHASER_ADDR_MIQRO_MEM_ADDR = 0x72
PHASER_ADDR_MIQRO_MEM_DATA = 0x74

# Miqro profile memory select
PHASER_MIQRO_SEL_PROFILE = 1 << 14

PHASER_SEL_DAC = 1 << 0
PHASER_SEL_TRF0 = 1 << 1
PHASER_SEL_TRF1 = 1 << 2
PHASER_SEL_ATT0 = 1 << 3
PHASER_SEL_ATT1 = 1 << 4

PHASER_STA_DAC_ALARM = 1 << 0
PHASER_STA_TRF0_LD = 1 << 1
PHASER_STA_TRF1_LD = 1 << 2
PHASER_STA_TERM0 = 1 << 3
PHASER_STA_TERM1 = 1 << 4
PHASER_STA_SPI_IDLE = 1 << 5

PHASER_DAC_SEL_DUC = 0
PHASER_DAC_SEL_TEST = 1

PHASER_HW_REV_VARIANT = 1 << 4

SERVO_COEFF_WIDTH = 16
SERVO_DATA_WIDTH = 16
SERVO_COEFF_SHIFT = 14
SERVO_T_CYCLE = (32+12+192+24+4)*ns  # Must match gateware ADC parameters


@compile
class Phaser:
    """Phaser 4-channel, 16-bit, 1 GS/s DAC coredevice driver.

    Phaser contains a 4-channel, 1 GS/s DAC chip with integrated upconversion,
    quadrature modulation compensation and interpolation features.

    The coredevice RTIO PHY and the Phaser gateware come in different modes
    that have different features. Phaser mode and coredevice PHY mode are both
    selected at their respective gateware compile-time and need to match.

    ===============  ==============  ===================================
    Phaser gateware  Coredevice PHY  Features per :class:`PhaserChannel`
    ===============  ==============  ===================================
    Base <= v0.5     Base            Base (5 :class:`PhaserOscillator`)
    Base >= v0.6     Base            Base + Servo
    Miqro >= v0.6    Miqro           :class:`Miqro`
    ===============  ==============  ===================================

    The coredevice driver (this class and :class:`PhaserChannel`) exposes
    the superset of all functionality regardless of the Coredevice RTIO PHY
    or Phaser gateware modes. This is to evade type unification limitations.
    Features absent in Coredevice PHY/Phaser gateware will not work and
    should not be accessed.

    **Base mode**

    The coredevice produces 2 IQ (in-phase and quadrature) data streams with 25
    MS/s and 14 bits per quadrature. Each data stream supports 5 independent
    numerically controlled IQ oscillators (NCOs, DDSs with 32-bit frequency, 
    16-bit phase, 15-bit amplitude, and phase accumulator clear functionality)
    added together. See :class:`PhaserChannel` and :class:`PhaserOscillator`.

    Together with a data clock, framing marker, a checksum and metadata for
    register access the streams are sent in groups of 8 samples over 1.5 Gb/s
    FastLink via a single EEM connector from coredevice to Phaser.

    On Phaser in the FPGA the data streams are buffered and interpolated
    from 25 MS/s to 500 MS/s 16-bit followed by a 500 MS/s digital upconverter
    with adjustable frequency and phase. The interpolation passband is 20 MHz
    wide, passband ripple is less than 1e-3 amplitude, stopband attenuation
    is better than 75 dB at offsets > 15 MHz and better than 90 dB at offsets
    > 30 MHz.

    The four 16-bit 500 MS/s DAC data streams are sent via a 32-bit parallel
    LVDS bus operating at 1 Gb/s per pin pair and processed in the DAC (Texas
    Instruments DAC34H84). On the DAC 2x interpolation, sinx/x compensation,
    quadrature modulator compensation, fine and coarse mixing as well as group
    delay capabilities are available. If desired, these features my be
    configured via the ``dac`` dictionary.

    The latency/group delay from the RTIO events setting
    :class:`PhaserOscillator` or :class:`PhaserChannel` DUC parameters all the
    way to the DAC outputs is deterministic. This enables deterministic
    absolute phase with respect to other RTIO input and output events
    (see :meth:`get_next_frame_mu()`).

    **Miqro mode**

    See :class:`Miqro`. Here the DAC operates in 4x interpolation.

    **Analog flow**

    The four analog DAC outputs are passed through anti-aliasing filters.

    In the baseband variant, the even/in-phase DAC channels feed 31.5 dB range
    attenuators and are available on the front panel. The odd outputs are
    available at MMCX connectors on board.

    In the upconverter variant, each IQ output pair feeds one quadrature
    upconverter (Texas Instruments TRF372017) with integrated PLL/VCO. This
    digitally configured analog quadrature upconverter supports offset tuning
    for carrier and sideband suppression. The output from the upconverter
    passes through the 31.5 dB range step attenuator and is available at the
    front panel.

    The DAC, the analog quadrature upconverters and the attenuators are
    configured through a shared SPI bus that is accessed and controlled via
    FPGA registers.

    **Servo**

    Each phaser output channel features a servo to control the RF output amplitude
    using feedback from an ADC. The servo consists of a first order IIR (infinite
    impulse response) filter fed by the ADC and a multiplier that scales the I
    and Q datastreams from the DUC by the IIR output. The IIR state is updated at
    the 3.788 MHz ADC sampling rate.

    Each channel IIR features 4 profiles, each consisting of the ``[b0, b1, a1]`` filter
    coefficients as well as an output offset. The coefficients and offset can be
    set for each profile individually and the profiles each have their own ``y0``,
    ``y1`` output registers (the ``x0``, ``x1`` inputs are shared). To avoid
    transient effects, care should be taken to not update the coefficients in the
    currently selected profile.

    The servo can be en- or disabled for each channel. When disabled, the servo
    output multiplier is simply bypassed and the datastream reaches the DAC unscaled.

    The IIR output can be put on hold for each channel. In hold mode, the filter
    still ingests samples and updates its input ``x0`` and ``x1`` registers, but
    does not update the ``y0``, ``y1`` output registers.

    After power-up the servo is disabled, in profile 0, with coefficients ``[0, 0, 0]``
    and hold is enabled. If older gateware without ther servo is loaded onto the
    Phaser FPGA, the device simply behaves as if the servo is disabled and none of
    the servo functions have any effect.

    .. note:: Various register settings of the DAC and the quadrature
        upconverters are available to be modified through the ``dac``, ``trf0``,
        ``trf1`` dictionaries. These can be set through the device database
        (``device_db.py``). The settings are frozen during instantiation of the
        class and applied during ``init()``. See the :class:`dac34H84` and
        :class:`trf372017` source for details.

    .. note:: To establish deterministic latency between RTIO time base and DAC
        output, the DAC FIFO read pointer value (``fifo_offset``) must be
        fixed. If `tune_fifo_offset` = ``True`` (the default) a value with maximum
        margin is determined automatically by `dac_tune_fifo_offset` each time
        :meth:`init` is called. This value should be used for the ``fifo_offset`` key
        of the ``dac`` settings of Phaser in ``device_db.py`` and automatic
        tuning should be disabled by `tune_fifo_offset` = ``False```.

    :param channel: Base RTIO channel number
    :param core_device: Core device name (default: "core")
    :param miso_delay: Fastlink MISO signal delay to account for cable
        and buffer round trip. Tuning this might be automated later.
    :param tune_fifo_offset: Tune the DAC FIFO read pointer offset
        (default=True)
    :param clk_sel: Select the external SMA clock input.
    :param sync_dly: SYNC delay with respect to ISTR.
    :param dac: DAC34H84 DAC settings as a dictionary.
    :param trf0: Channel 0 TRF372017 quadrature upconverter settings as a
        dictionary.
    :param trf1: Channel 1 TRF372017 quadrature upconverter settings as a
        dictionary.

    **Attributes:**

    * :attr:`channel`: List of two instances of :class:`PhaserChannel`
        To access oscillators, digital upconverters, PLL/VCO analog
        quadrature upconverters and attenuators.
    """

    core: KernelInvariant[Core]
    channel_base: KernelInvariant[int32]
    t_frame: KernelInvariant[int32]
    miso_delay: KernelInvariant[int32]
    frame_tstamp: Kernel[int64]
    clk_sel: Kernel[bool]
    tune_fifo_offset: Kernel[bool]
    sync_dly: Kernel[int32]
    gw_rev: Kernel[int32]
    dac_mmap: KernelInvariant[list[int32]]
    channel: Kernel[list[PhaserChannel]]

    def __init__(self, dmgr, channel_base, miso_delay=1, tune_fifo_offset=True,
                 clk_sel=False, sync_dly=0, dac=None, trf0=None, trf1=None, gw_rev=PHASER_GW_BASE,
                 core_device="core"):
        self.channel_base = channel_base
        self.core = dmgr.get(core_device)
        # TODO: auto-align miso-delay in phy
        self.miso_delay = miso_delay
        # frame duration in mu (10 words, 8 clock cycles each 4 ns)
        # self.core.seconds_to_mu(10*8*4*ns)  # unfortunately this returns 319
        assert self.core.ref_period == 1*ns
        self.t_frame = 10*8*4
        self.frame_tstamp = int64(0)
        self.clk_sel = clk_sel
        self.tune_fifo_offset = tune_fifo_offset
        self.sync_dly = sync_dly
        self.gw_rev = gw_rev  # verified in init()

        self.dac_mmap = DAC34H84(dac).get_mmap()
        self.dac_mmap = [int32(uint32(x)) for x in self.dac_mmap]  # NAC3TODO https://git.m-labs.hk/M-Labs/nac3/issues/14

        self.channel = [PhaserChannel(self, ch, trf)
                        for ch, trf in enumerate([trf0, trf1])]

    @staticmethod
    def get_rtio_channels(channel_base, gw_rev=PHASER_GW_BASE, **kwargs):
        if gw_rev == PHASER_GW_MIQRO:
            return [(channel_base, "base"), (channel_base + 1, "ch0"), (channel_base + 2, "ch1")]
        elif gw_rev == PHASER_GW_BASE:
            return [(channel_base, "base"),
                    (channel_base + 1, "ch0 frequency"),
                    (channel_base + 2, "ch0 phase amplitude"),
                    (channel_base + 3, "ch1 frequency"),
                    (channel_base + 4, "ch1 phase amplitude")]
        raise ValueError("invalid gw_rev `{}`".format(gw_rev))

    @kernel
    def init(self, debug: bool = False):
        """Initialize the board.

        Verifies board and chip presence, resets components, performs
        communication and configuration tests and establishes initial
        conditions.
        """
        board_id = self.read8(PHASER_ADDR_BOARD_ID)
        if board_id != PHASER_BOARD_ID:
            raise ValueError("invalid board id")
        self.core.delay(.1*ms)  # slack

        hw_rev = self.read8(PHASER_ADDR_HW_REV)
        self.core.delay(.1*ms)  # slack
        is_baseband = hw_rev & PHASER_HW_REV_VARIANT != 0

        gw_rev = self.read8(PHASER_ADDR_GW_REV)
        if debug:
            print_rpc(("gw_rev:", self.gw_rev))
            self.core.break_realtime()
        assert gw_rev == self.gw_rev
        self.core.delay(.1*ms)  # slack

        # allow a few errors during startup and alignment since boot
        if self.get_crc_err() > 20:
            raise ValueError("large number of frame CRC errors")
        self.core.delay(.1*ms)  # slack

        # determine the origin for frame-aligned timestamps
        self.measure_frame_timestamp()
        if self.frame_tstamp < int64(0):
            raise ValueError("frame timestamp measurement timed out")
        self.core.delay(.1*ms)

        # reset
        self.set_cfg(dac_resetb=False, dac_sleep=True, dac_txena=False,
                     trf0_ps=True, trf1_ps=True,
                     att0_rstn=False, att1_rstn=False)
        self.set_leds(0x00)
        self.set_fan_mu(0)
        # bring dac out of reset, keep tx off
        self.set_cfg(clk_sel=self.clk_sel, dac_txena=False,
                     trf0_ps=True, trf1_ps=True,
                     att0_rstn=False, att1_rstn=False)
        self.core.delay(.1*ms)  # slack

        # crossing dac_clk (reference) edges with sync_dly
        # changes the optimal fifo_offset by 4
        self.set_sync_dly(self.sync_dly)

        # 4 wire SPI, sif4_enable
        self.dac_write(0x02, 0x0080)
        if self.dac_read(0x7f) != 0x5409:
            raise ValueError("DAC version readback invalid")
        self.core.delay(.1*ms)
        if self.dac_read(0x00) != 0x049c:
            raise ValueError("DAC config0 reset readback invalid")
        self.core.delay(.1*ms)

        t = self.get_dac_temperature()
        self.core.delay(.1*ms)
        if t < 10 or t > 90:
            raise ValueError("DAC temperature out of bounds")

        for data in self.dac_mmap:
            self.dac_write(data >> 16, data)
            self.core.delay(120.*us)
        self.dac_sync()
        self.core.delay(40.*us)

        # pll_ndivsync_ena disable
        config18 = self.dac_read(0x18)
        self.core.delay(.1*ms)
        self.dac_write(0x18, config18 & ~0x0800)

        patterns = [
            [0xf05a, 0x05af, 0x5af0, 0xaf05],  # test channel/iq/byte/nibble
            [0x7a7a, 0xb6b6, 0xeaea, 0x4545],  # datasheet pattern a
            [0x1a1a, 0x1616, 0xaaaa, 0xc6c6],  # datasheet pattern b
        ]
        # A data delay of 2*50 ps heuristically and reproducibly matches
        # FPGA+board+DAC skews. There is plenty of margin (>= 250 ps
        # either side) and no need to tune at runtime.
        # Parity provides another level of safety.
        for i in range(len(patterns)):
            self.core.delay(.5*ms)
            errors = self.dac_iotest(patterns[i])
            if errors != 0:
                raise ValueError("DAC iotest failure")

        self.core.delay(2.*ms)  # let it settle
        lvolt = self.dac_read(0x18) & 7
        self.core.delay(.1*ms)
        if lvolt < 2 or lvolt > 5:
            raise ValueError("DAC PLL lock failed, check clocking")

        if self.tune_fifo_offset:
            fifo_offset = self.dac_tune_fifo_offset()
            if debug:
                print_rpc(("fifo_offset:", fifo_offset))
                self.core.break_realtime()

        # self.dac_write(0x20, 0x0000)  # stop fifo sync
        # alarm = self.get_sta() & 1
        # self.core.delay(.1*ms)
        self.clear_dac_alarms()
        self.core.delay(2.*ms)  # let it run a bit
        alarms = self.get_dac_alarms()
        self.core.delay(.1*ms)  # slack
        if alarms & ~0x0040 != 0:  # ignore PLL alarms (see DS)
            if debug:
                print_rpc(("alarms:", alarms))
                self.core.break_realtime()
                # ignore alarms
            else:
                raise ValueError("DAC alarm")

        # avoid malformed output for: mixer_ena=1, nco_ena=0 after power up
        self.dac_write(self.dac_mmap[2] >> 16, self.dac_mmap[2] | (1 << 4))
        self.core.delay(40.*us)
        self.dac_sync()
        self.core.delay(100.*us)
        self.dac_write(self.dac_mmap[2] >> 16, self.dac_mmap[2])
        self.core.delay(40.*us)
        self.dac_sync()
        self.core.delay(100.*us)

        # power up trfs, release att reset
        self.set_cfg(clk_sel=self.clk_sel, dac_txena=False)

        for ch in range(2):
            channel = self.channel[ch]
            # test attenuator write and readback
            channel.set_att_mu(0x5a)
            if channel.get_att_mu() != 0x5a:
                raise ValueError("attenuator test failed")
            self.core.delay(.1*ms)
            channel.set_att_mu(0x00)  # maximum attenuation

            channel.set_servo(profile=0, enable=False, hold=True)

            if self.gw_rev == PHASER_GW_BASE:
                # test oscillators and DUC
                for i in range(len(channel.oscillator)):
                    oscillator = channel.oscillator[i]
                    asf = 0
                    if i == 0:
                        asf = 0x7fff
                    # 6pi/4 phase
                    oscillator.set_amplitude_phase_mu(asf=asf, pow=0xc000, clr=True)
                    self.core.delay(1.*us)
                # 3pi/4
                channel.set_duc_phase_mu(0x6000)
                channel.set_duc_cfg(select=0, clr=True)
                self.duc_stb()
                self.core.delay(.1*ms)  # settle link, pipeline and impulse response
                data = channel.get_dac_data()
                self.core.delay(1.*us)
                channel.oscillator[0].set_amplitude_phase_mu(asf=0, pow=0xc000,
                                                             clr=True)
                self.core.delay(.1*ms)
                sqrt2 = 0x5a81  # 0x7fff/sqrt(2)
                data_i = data & 0xffff
                data_q = (data >> 16) & 0xffff
                # allow ripple
                if (data_i < sqrt2 - 30 or data_i > sqrt2 or
                        abs(data_i - data_q) > 2):
                    raise ValueError("DUC+oscillator phase/amplitude test failed")

            if self.gw_rev == PHASER_GW_MIQRO:
                channel.miqro.reset()

            if is_baseband:
                continue

            if channel.trf_read(0) & 0x7f != 0x68:
                raise ValueError("TRF identification failed")
            self.core.delay(.1*ms)

            self.core.delay(.2*ms)
            for data in channel.trf_mmap:
                channel.trf_write(data)
            channel.cal_trf_vco()

            self.core.delay(2.*ms)  # lock
            if not (self.get_sta() & (PHASER_STA_TRF0_LD << ch)):
                raise ValueError("TRF lock failure")
            self.core.delay(.1*ms)
            if channel.trf_read(0) & 0x1000 != 0:
                raise ValueError("TRF R_SAT_ERR")
            self.core.delay(.1*ms)
            channel.en_trf_out()

        # enable dac tx
        self.set_cfg(clk_sel=self.clk_sel)

    @kernel
    def write8(self, addr: int32, data: int32):
        """Write data to FPGA register.

        :param addr: Address to write to (7-bit)
        :param data: Data to write (8-bit)
        """
        rtio_output((self.channel_base << 8) | (addr & 0x7f) | 0x80, data)
        delay_mu(int64(self.t_frame))

    @kernel
    def read8(self, addr: int32) -> int32:
        """Read from FPGA register.

        :param addr: Address to read from (7-bit)
        :return: Data read (8-bit)
        """
        rtio_output((self.channel_base << 8) | (addr & 0x7f), 0)
        response = rtio_input_data(self.channel_base)
        return response >> self.miso_delay

    @kernel
    def write16(self, addr: int32, data: int32):
        """Write 16 bits to a sequence of FPGA registers."""
        self.write8(addr, data >> 8)
        self.write8(addr + 1, data)

    @kernel
    def write32(self, addr: int32, data: int32):
        """Write 32 bits to a sequence of FPGA registers."""
        for offset in range(4):
            byte = data >> 24
            self.write8(addr + offset, byte)
            data <<= 8

    @kernel
    def read32(self, addr: int32) -> int32:
        """Read 32 bits from a sequence of FPGA registers."""
        data = 0
        for offset in range(4):
            data <<= 8
            data |= self.read8(addr + offset)
            self.core.delay(20.*us)  # slack
        return data

    @kernel
    def set_leds(self, leds: int32):
        """Set the front panel LEDs.

        :param leds: LED settings (6-bit)
        """
        self.write8(PHASER_ADDR_LED, leds)

    @kernel
    def set_fan_mu(self, pwm: int32):
        """Set the fan duty cycle in machine units.

        :param pwm: Duty cycle in machine units (8-bit)
        """
        self.write8(PHASER_ADDR_FAN, pwm)

    @kernel
    def set_fan(self, duty: float):
        """Set the fan duty cycle.

        :param duty: Duty cycle (0. to 1.)
        """
        pwm = round(duty*255.)
        if pwm < 0 or pwm > 255:
            raise ValueError("duty cycle out of bounds")
        self.set_fan_mu(pwm)

    @kernel
    def set_cfg(self, clk_sel: bool = False, dac_resetb: bool = True, dac_sleep: bool = False, dac_txena: bool = True,
                trf0_ps: bool = False, trf1_ps: bool = False, att0_rstn: bool = True, att1_rstn: bool = True):
        """Set the configuration register.

        Each flag is a single bit (0 or 1).

        :param clk_sel: Select the external SMA clock input
        :param dac_resetb: Active low DAC reset pin
        :param dac_sleep: DAC sleep pin
        :param dac_txena: Enable DAC transmission pin
        :param trf0_ps: Quadrature upconverter 0 power save
        :param trf1_ps: Quadrature upconverter 1 power save
        :param att0_rstn: Active low attenuator 0 reset
        :param att1_rstn: Active low attenuator 1 reset
        """
        self.write8(PHASER_ADDR_CFG,
                    (int32(clk_sel) << 0) | (int32(dac_resetb) << 1) |
                    (int32(dac_sleep) << 2) | (int32(dac_txena) << 3) |
                    (int32(trf0_ps) << 4) | (int32(trf1_ps) << 5) |
                    (int32(att0_rstn) << 6) | (int32(att1_rstn) << 7))

    @kernel
    def get_sta(self) -> int32:
        """Get the status register value.

        Bit flags are:

        * :const:`PHASER_STA_DAC_ALARM`: DAC alarm pin
        * :const:`PHASER_STA_TRF0_LD`: Quadrature upconverter 0 lock detect
        * :const:`PHASER_STA_TRF1_LD`: Quadrature upconverter 1 lock detect
        * :const:`PHASER_STA_TERM0`: ADC channel 0 termination indicator
        * :const:`PHASER_STA_TERM1`: ADC channel 1 termination indicator
        * :const:`PHASER_STA_SPI_IDLE`: SPI machine is idle and data registers can be read/written

        :return: Status register
        """
        return self.read8(PHASER_ADDR_STA)

    @kernel
    def get_crc_err(self) -> int32:
        """Get the frame CRC error counter.

        :return: The number of frames with CRC mismatches sind the reset of the
            device. Overflows at 256.
        """
        return self.read8(PHASER_ADDR_CRC_ERR)

    @kernel
    def measure_frame_timestamp(self):
        """Measure the timestamp of an arbitrary frame and store it in ``self.frame_tstamp``.

        To be used as reference for aligning updates to the FastLink frames.
        See :meth:`get_next_frame_mu()`.
        """
        rtio_output(self.channel_base << 8, 0)  # read any register
        self.frame_tstamp = rtio_input_timestamp(now_mu() + int64(4) * int64(self.t_frame), self.channel_base)
        self.core.delay(100. * us)

    @kernel
    def get_next_frame_mu(self) -> int64:
        """Return the timestamp of the frame strictly after :meth:`~artiq.language.core.now_mu()`.

        Register updates (DUC, DAC, TRF, etc.) scheduled at this timestamp and multiples
        of ``self.t_frame`` later will have deterministic latency to output.
        """
        n = int64((now_mu() - self.frame_tstamp) / int64(self.t_frame))
        return self.frame_tstamp + (n + int64(1)) * int64(self.t_frame)

    @kernel
    def set_sync_dly(self, dly: int32):
        """Set SYNC delay.

        :param dly: DAC SYNC delay setting (0 to 7)
        """
        if dly < 0 or dly > 7:
            raise ValueError("SYNC delay out of bounds")
        self.write8(PHASER_ADDR_SYNC_DLY, dly)

    @kernel
    def duc_stb(self):
        """Strobe the DUC configuration register update.

        Transfer staging to active registers.
        This affects both DUC channels.
        """
        self.write8(PHASER_ADDR_DUC_STB, 0)

    @kernel
    def spi_cfg(self, select: int32, div: int32, end: bool, clk_phase: bool = False, clk_polarity: bool = False,
                half_duplex: bool = False, lsb_first: bool = False, offline: bool = False, length: int32 = 8):
        """Set the SPI machine configuration

        :param select: Chip selects to assert (DAC, TRF0, TRF1, ATT0, ATT1)
        :param div: SPI clock divider relative to 250 MHz fabric clock
        :param end: Whether to end the SPI transaction and deassert chip select
        :param clk_phase: SPI clock phase (sample on first or second edge)
        :param clk_polarity: SPI clock polarity (idle low or high)
        :param half_duplex: Read MISO data from MOSI wire
        :param lsb_first: Transfer the least significant bit first
        :param offline: Put the SPI interfaces offline and don't drive voltages
        :param length: SPI transfer length (1 to 8 bits)
        """
        if div < 2 or div > 257:
            raise ValueError("divider out of bounds")
        if length < 1 or length > 8:
            raise ValueError("length out of bounds")
        self.write8(PHASER_ADDR_SPI_SEL, select)
        self.write8(PHASER_ADDR_SPI_DIVLEN, (div - 2 >> 3) | (length - 1 << 5))
        self.write8(PHASER_ADDR_SPI_CFG,
                    (int32(offline) << 0) | (int32(end) << 1) |
                    (int32(clk_phase) << 2) | (int32(clk_polarity) << 3) |
                    (int32(half_duplex) << 4) | (int32(lsb_first) << 5))

    @kernel
    def spi_write(self, data: int32):
        """Write 8 bits into the SPI data register and start/continue the
        transaction."""
        self.write8(PHASER_ADDR_SPI_DATW, data)

    @kernel
    def spi_read(self) -> int32:
        """Read from the SPI input data register."""
        return self.read8(PHASER_ADDR_SPI_DATR)

    @kernel
    def dac_write(self, addr: int32, data: int32):
        """Write 16 bits to a DAC register.

        :param addr: Register address
        :param data: Register data to write
        """
        div = 34  # 100 ns min period
        t_xfer = self.core.seconds_to_mu((8. + 1.)*float(div)*4.*ns)
        self.spi_cfg(select=PHASER_SEL_DAC, div=div, end=False)
        self.spi_write(addr)
        delay_mu(t_xfer)
        self.spi_write(data >> 8)
        delay_mu(t_xfer)
        self.spi_cfg(select=PHASER_SEL_DAC, div=div, end=True)
        self.spi_write(data)
        delay_mu(t_xfer)

    @kernel
    def dac_read(self, addr: int32, div: int32 = 34) -> int32:
        """Read from a DAC register.

        :param addr: Register address to read from
        :param div: SPI clock divider. Needs to be at least 250 (1 µs SPI
            clock) to read the temperature register.
        """
        t_xfer = self.core.seconds_to_mu((8. + 1.)*float(div)*4.*ns)
        self.spi_cfg(select=PHASER_SEL_DAC, div=div, end=False)
        self.spi_write(addr | 0x80)
        delay_mu(t_xfer)
        self.spi_write(0)
        delay_mu(t_xfer)
        data = self.spi_read() << 8
        self.core.delay(20.*us)  # slack
        self.spi_cfg(select=PHASER_SEL_DAC, div=div, end=True)
        self.spi_write(0)
        delay_mu(t_xfer)
        data |= self.spi_read()
        return data

    @kernel
    def get_dac_temperature(self) -> int32:
        """Read the DAC die temperature.

        :return: DAC temperature in degree Celsius
        """
        return self.dac_read(0x06, div=257) >> 8

    @kernel
    def dac_sync(self):
        """Trigger DAC synchronisation for both output channels.

        The DAC ``sif_sync`` is de-asserted, then asserted. The synchronisation is
        triggered on assertion.

        By default, the fine-mixer (NCO) and QMC are synchronised. This
        includes applying the latest register settings.

        The synchronisation sources may be configured through the ``syncsel_x``
        fields in the ``dac`` configuration dictionary (see :class:`Phaser`).

        .. note:: Synchronising the NCO clears the phase-accumulator.
        """
        config1f = self.dac_read(0x1f)
        self.core.delay(.4*ms)
        self.dac_write(0x1f, config1f & ~int32(1 << 1))
        self.dac_write(0x1f, config1f | (1 << 1))

    @kernel
    def set_dac_cmix(self, fs_8_step: int32):
        """Set the DAC coarse mixer frequency for both channels.

        Use of the coarse mixer requires the DAC mixer to be enabled. The mixer
        can be configured via the ``dac`` configuration dictionary (see
        :class:`Phaser`).

        The selected coarse mixer frequency becomes active without explicit
        synchronisation.

        :param fs_8_step: coarse mixer frequency shift in 125 MHz steps. This
            should be an integer between -3 and 4 (inclusive).
        """
        # values recommended in data-sheet
        #         0       1       2       3       4       -3      -2      -1
        vals = [0b0000, 0b1000, 0b0100, 0b1100, 0b0010, 0b1010, 0b0001, 0b1110]
        cmix = vals[fs_8_step%8]
        config0d = self.dac_read(0x0d)
        self.core.delay(.1*ms)
        self.dac_write(0x0d, (config0d & ~(0b1111 << 12)) | (cmix << 12))

    @kernel
    def get_dac_alarms(self) -> int32:
        """Read the DAC alarm flags.

        :return: DAC alarm flags (see datasheet for bit meaning)
        """
        return self.dac_read(0x05)

    @kernel
    def clear_dac_alarms(self):
        """Clear DAC alarm flags."""
        self.dac_write(0x05, 0x0000)

    @kernel
    def dac_iotest(self, pattern: list[int32]) -> int32:
        """Performs a DAC IO test according to the datasheet.

        :param pattern: List of four int32s containing the pattern
        :return: Bit error mask (16-bit)
        """
        if len(pattern) != 4:
            raise ValueError("pattern length out of bounds")
        for addr in range(len(pattern)):
            self.dac_write(0x25 + addr, pattern[addr])
            # repeat the pattern twice
            self.dac_write(0x29 + addr, pattern[addr])
        self.core.delay(.1*ms)
        for ch in range(2):
            channel = self.channel[ch]
            channel.set_duc_cfg(select=1)  # test
            # dac test data is i msb, q lsb
            data = pattern[2*ch] | (pattern[2*ch + 1] << 16)
            channel.set_dac_test(data)
            if channel.get_dac_data() != data:
                raise ValueError("DAC test data readback failed")
            self.core.delay(.1*ms)
        cfg = self.dac_read(0x01)
        self.core.delay(.1*ms)
        self.dac_write(0x01, cfg | 0x8000)  # iotest_ena
        self.dac_write(0x04, 0x0000)  # clear iotest_result
        self.core.delay(.2*ms)  # let it rip
        # no need to go through the alarm register,
        # just read the error mask
        # self.clear_dac_alarms()
        alarms = self.get_dac_alarms()
        self.core.delay(.1*ms)  # slack
        if alarms & 0x0080 != 0:  # alarm_from_iotest
            errors = self.dac_read(0x04)
            self.core.delay(.1*ms)  # slack
        else:
            errors = 0
        self.dac_write(0x01, cfg)  # clear config
        self.dac_write(0x04, 0x0000)  # clear iotest_result
        return errors

    @kernel
    def dac_tune_fifo_offset(self) -> int32:
        """Scan through ``fifo_offset`` and configure midpoint setting.

        :return: Optimal ``fifo_offset`` setting with maximum margin to write
            pointer.
        """
        # expect two or three error free offsets:
        #
        # read offset 01234567
        # write pointer  w
        # distance    32101234
        # error free  x     xx
        config9 = self.dac_read(0x09)
        self.core.delay(.1*ms)
        good = 0
        for o in range(8):
            # set new fifo_offset
            self.dac_write(0x09, (config9 & 0x1fff) | (o << 13))
            self.clear_dac_alarms()
            self.core.delay(.1*ms)   # run
            alarms = self.get_dac_alarms()
            self.core.delay(.1*ms)  # slack
            if (alarms >> 11) & 0x7 == 0:  # any fifo alarm
                good |= 1 << o
        # if there are good offsets across the wrap around
        # offset for computations
        if good & 0x81 == 0x81:
            good = ((good << 4) & 0xf0) | (good >> 4)
            offset = 4
        else:
            offset = 0
        # calculate mean
        sum = 0
        count = 0
        for o in range(8):
            if good & (1 << o) != 0:
                sum += o
                count += 1
        if count == 0:
            raise ValueError("no good fifo offset")
        best = ((sum // count) + offset) % 8
        self.dac_write(0x09, (config9 & 0x1fff) | (best << 13))
        return best


@compile
class PhaserChannel:
    """Phaser channel IQ pair.

    A Phaser channel contains:

    * multiple :class:`PhaserOscillator` (in the coredevice phy),
    * an interpolation chain and digital upconverter (DUC) on Phaser,
    * a :class:`Miqro` instance on Phaser,
    * several channel-specific settings in the DAC:

        * quadrature modulation compensation QMC
        * numerically controlled oscillator NCO or coarse mixer CMIX,

    * the analog quadrature upconverter (in the Phaser-Upconverter hardware variant), and
    * a digitally controlled step attenuator.

    Attributes:

    * :attr:`oscillator`: List of five instances of :class:`PhaserOscillator`.
    * :attr:`miqro`: A :class:`Miqro`.

    .. note:: The amplitude sum of the oscillators must be less than one to
        avoid clipping or overflow. If any of the DDS or DUC frequencies are
        non-zero, it is not sufficient to ensure that the sum in each
        quadrature is within range.

    .. note:: The interpolation filter on Phaser has an intrinsic sinc-like
        overshoot in its step response. That overshoot is a direct consequence
        of its near-brick-wall frequency response. For large and wide-band
        changes in oscillator parameters, the overshoot can lead to clipping
        or overflow after the interpolation. Either band-limit any changes
        in the oscillator parameters or back off the amplitude sufficiently.
        Miqro is not affected by this, but both the oscillators and Miqro can
        be affected by intrinsic overshoot of the interpolator on the DAC.
    """

    core: KernelInvariant[Core]
    phaser: KernelInvariant[Phaser]
    index: KernelInvariant[int32]
    trf_mmap: KernelInvariant[list[int32]]
    oscillator: Kernel[list[PhaserOscillator]]
    miqro: KernelInvariant[Miqro]

    def __init__(self, phaser, index, trf):
        self.core = phaser.core
        self.phaser = phaser
        self.index = index
        self.trf_mmap = TRF372017(trf).get_mmap()
        self.trf_mmap = [int32(uint32(x)) for x in self.trf_mmap]  # NAC3TODO https://git.m-labs.hk/M-Labs/nac3/issues/14

        self.oscillator = [PhaserOscillator(self, osc) for osc in range(5)]
        self.miqro = Miqro(self)

    @kernel
    def get_dac_data(self) -> int32:
        """Get a sample of the current DAC data.

        The data is split across multiple registers and thus the data
        is only valid if constant.

        :return: DAC data as 32-bit IQ. I/DACA/DACC in the 16 LSB,
            Q/DACB/DACD in the 16 MSB
        """
        return self.phaser.read32(PHASER_ADDR_DAC0_DATA + (self.index << 4))

    @kernel
    def set_dac_test(self, data: int32):
        """Set the DAC test data.

        :param data: 32-bit IQ test data, I/DACA/DACC in the 16 LSB,
            Q/DACB/DACD in the 16 MSB
        """
        self.phaser.write32(PHASER_ADDR_DAC0_TEST + (self.index << 4), data)

    @kernel
    def set_duc_cfg(self, clr: bool = False, clr_once: bool = False, select: int32 = 0):
        """Set the digital upconverter (DUC) and interpolator configuration.

        :param clr: Keep the phase accumulator cleared (persistent)
        :param clr_once: Clear the phase accumulator for one cycle
        :param select: Select the data to send to the DAC (0: DUC data, 1: test
            data, other values: reserved)
        """
        self.phaser.write8(PHASER_ADDR_DUC0_CFG + (self.index << 4),
                           (int32(clr) << 0) | (int32(clr_once) << 1) |
                           ((select & 3) << 2))

    @kernel
    def set_duc_frequency_mu(self, ftw: int32):
        """Set the DUC frequency.

        :param ftw: DUC frequency tuning word (32-bit)
        """
        self.phaser.write32(PHASER_ADDR_DUC0_F + (self.index << 4), ftw)

    @kernel
    def set_duc_frequency(self, frequency: float):
        """Set the DUC frequency in SI units.

        :param frequency: DUC frequency in Hz (passband from -200 MHz to
            200 MHz, wrapping around at +- 250 MHz)
        """
        ftw = round(frequency*(float(1 << 30)/(125.*MHz)))
        self.set_duc_frequency_mu(ftw)

    @kernel
    def set_duc_phase_mu(self, pow: int32):
        """Set the DUC phase offset.

        :param pow: DUC phase offset word (16-bit)
        """
        addr = PHASER_ADDR_DUC0_P + (self.index << 4)
        self.phaser.write8(addr, pow >> 8)
        self.phaser.write8(addr + 1, pow)

    @kernel
    def set_duc_phase(self, phase: float):
        """Set the DUC phase in SI units.

        :param phase: DUC phase in turns
        """
        pow = round(phase*float(1 << 16))
        self.set_duc_phase_mu(pow)

    @kernel
    def set_nco_frequency_mu(self, ftw: int32):
        """Set the NCO frequency.

        This method stages the new NCO frequency, but does not apply it.

        Use of the DAC-NCO requires the DAC mixer and NCO to be enabled. These
        can be configured via the ``dac`` configuration dictionary (see 
        :class:`Phaser`).

        :param ftw: NCO frequency tuning word (32-bit)
        """
        self.phaser.dac_write(0x15 + (self.index << 1), ftw >> 16)
        self.phaser.dac_write(0x14 + (self.index << 1), ftw)

    @kernel
    def set_nco_frequency(self, frequency: float):
        """Set the NCO frequency in SI units.

        This method stages the new NCO frequency, but does not apply it.

        Use of the DAC-NCO requires the DAC mixer and NCO to be enabled. These
        can be configured via the ``dac`` configuration dictionary (see
        :class:`Phaser`).

        :param frequency: NCO frequency in Hz (passband from -400 MHz
            to 400 MHz, wrapping around at +- 500 MHz)
        """
        ftw = round(frequency*(float(1 << 30)/(250.*MHz)))
        self.set_nco_frequency_mu(ftw)

    @kernel
    def set_nco_phase_mu(self, pow: int32):
        """Set the NCO phase offset.

        By default, the new NCO phase applies on completion of the SPI
        transfer. This also causes a staged NCO frequency to be applied.
        Different triggers for applying NCO settings may be configured through
        the ``syncsel_mixerxx`` fields in the ``dac`` configuration dictionary (see
        :class:`Phaser`).

        Use of the DAC-NCO requires the DAC mixer and NCO to be enabled. These
        can be configured via the ``dac`` configuration dictionary.

        :param pow: NCO phase offset word (16-bit)
        """
        self.phaser.dac_write(0x12 + self.index, pow)

    @kernel
    def set_nco_phase(self, phase: float):
        """Set the NCO phase in SI units.

        By default, the new NCO phase applies on completion of the SPI
        transfer. This also causes a staged NCO frequency to be applied.
        Different triggers for applying NCO settings may be configured through
        the ``syncsel_mixerxx`` fields in the ``dac`` configuration dictionary (see
        :class:`Phaser`).

        Use of the DAC-NCO requires the DAC mixer and NCO to be enabled. These
        can be configured via the ``dac`` configuration dictionary.

        :param phase: NCO phase in turns
        """
        pow = round(phase*float(1 << 16))
        self.set_nco_phase_mu(pow)

    @kernel
    def set_att_mu(self, data: int32):
        """Set channel attenuation.

        :param data: Attenuator data in machine units (8-bit)
        """
        div = 34  # 30 ns min period
        t_xfer = self.core.seconds_to_mu((8. + 1.)*float(div)*4.*ns)
        self.phaser.spi_cfg(select=PHASER_SEL_ATT0 << self.index, div=div,
                            end=True)
        self.phaser.spi_write(data)
        delay_mu(t_xfer)

    @kernel
    def set_att(self, att: float):
        """Set channel attenuation in SI units.

        :param att: Attenuation in dB
        """
        # 2 lsb are inactive, resulting in 8 LSB per dB
        data = 0xff - round(att*8.)
        if data < 0 or data > 0xff:
            raise ValueError("attenuation out of bounds")
        self.set_att_mu(data)

    @kernel
    def get_att_mu(self) -> int32:
        """Read current attenuation.

        The current attenuation value is read without side effects.

        :return: Current attenuation in machine units
        """
        div = 34
        t_xfer = self.core.seconds_to_mu((8. + 1.)*float(div)*4.*ns)
        self.phaser.spi_cfg(select=PHASER_SEL_ATT0 << self.index, div=div,
                            end=False)
        self.phaser.spi_write(0)
        delay_mu(t_xfer)
        data = self.phaser.spi_read()
        self.core.delay(20.*us)  # slack
        self.phaser.spi_cfg(select=PHASER_SEL_ATT0 << self.index, div=div,
                            end=True)
        self.phaser.spi_write(data)
        delay_mu(t_xfer)
        return data

    @kernel
    def trf_write(self, data: int32, readback: bool = False) -> int32:
        """Write 32 bits to quadrature upconverter register.

        :param data: Register data (32-bit) containing encoded address
        :param readback: Whether to return the read back MISO data
        """
        div = 34  # 50 ns min period
        t_xfer = self.core.seconds_to_mu((8. + 1.)*float(div)*4.*ns)
        read = 0
        end = False
        clk_phase = False
        if readback:
            clk_phase = True
        for i in range(4):
            if i == 0 or i == 3:
                if i == 3:
                    end = True
                self.phaser.spi_cfg(select=PHASER_SEL_TRF0 << self.index,
                                    div=div, lsb_first=True, clk_phase=clk_phase,
                                    end=end)
            self.phaser.spi_write(data)
            data >>= 8
            delay_mu(t_xfer)
            if readback:
                read >>= 8
                read |= self.phaser.spi_read() << 24
                self.core.delay(20.*us)  # slack
        return read

    @kernel
    def trf_read(self, addr: int32, cnt_mux_sel: int32 = 0) -> int32:
        """Quadrature upconverter register read.

        :param addr: Register address to read (0 to 7)
        :param cnt_mux_sel: Report VCO counter min or max frequency
        :return: Register data (32-bit)
        """
        self.trf_write(int32(int64(0x80000008)) | (addr << 28) | (cnt_mux_sel << 27))
        # single clk pulse with ~LE to start readback
        self.phaser.spi_cfg(select=0, div=34, end=True, length=1)
        self.phaser.spi_write(0)
        self.core.delay((1. + 1.)*34.*4.*ns)
        return self.trf_write(0x00000008 | (cnt_mux_sel << 27),
                              readback=True)

    @kernel
    def cal_trf_vco(self):
        """Start calibration of the upconverter (hardware variant) VCO.

        TRF outputs should be disabled during VCO calibration.
        """
        self.trf_write(self.trf_mmap[1] | (1 << 31))

    @kernel
    def en_trf_out(self, rf: bool = True, lo: bool = False):
        """Enable the rf/lo outputs of the upconverter (hardware variant).

        :param rf: 1 to enable RF output, 0 to disable
        :param lo: 1 to enable LO output, 0 to disable
        """
        data = self.trf_read(0xc)
        self.core.delay(0.1 * ms)
        # set RF and LO output bits
        data = data | (1 << 12) | (1 << 13) | (1 << 14)
        # clear to enable output
        if rf:
            data = data ^ (1 << 14)
        if lo:
            data = data ^ ((1 << 12) | (1 << 13))
        self.trf_write(data)

    @kernel
    def set_servo(self, profile: int32 = 0, enable: bool = False, hold: bool = False):
        """Set the servo configuration.

        :param enable: True to enable servo, False to disable servo (default). If disabled,
            the servo is bypassed and hold is enforced since the control loop is broken.
        :param hold: True to hold the servo IIR filter output constant, False for normal operation.
        :param profile: Profile index to select for channel. (0 to 3)
        """
        if (profile < 0) or (profile > 3):
            raise ValueError("invalid profile index")
        addr = PHASER_ADDR_SERVO_CFG0 + self.index
        # enforce hold if the servo is disabled
        data = (profile << 2) | ((int32(hold) | int32(not enable)) << 1) | int32(enable)
        self.phaser.write8(addr, data)

    @kernel
<<<<<<< HEAD
    def set_iir_mu(self, profile: int32, b0: int32, b1: int32, a1: int32, offset: int32):
        """Load a servo profile consiting of the three filter coefficients and an output offset.
=======
    def set_iir_mu(self, profile, b0, b1, a1, offset):
        """Load a servo profile consisting of the three filter coefficients and an output offset.
>>>>>>> 3db9b384

        Avoid setting the IIR parameters of the currently active profile.

        The recurrence relation is (all data signed and MSB aligned):

        .. math::
            a_0 y_n = a_1 y_{n - 1} + b_0 x_n + b_1 x_{n - 1} + o

        Where:

            * :math:`y_n` and :math:`y_{n-1}` are the current and previous
              filter outputs, clipped to :math:`[0, 1[`.
            * :math:`x_n` and :math:`x_{n-1}` are the current and previous
              filter inputs in :math:`[-1, 1[`.
            * :math:`o` is the offset
            * :math:`a_0` is the normalization factor :math:`2^{14}`
            * :math:`a_1` is the feedback gain
            * :math:`b_0` and :math:`b_1` are the feedforward gains for the two
              delays

        See also :meth:`PhaserChannel.set_iir`.

        :param profile: Profile to set (0 to 3)
        :param b0: b0 filter coefficient (16-bit signed)
        :param b1: b1 filter coefficient (16-bit signed)
        :param a1: a1 filter coefficient (16-bit signed)
        :param offset: Output offset (16-bit signed)
        """
        if (profile < 0) or (profile > 3):
            raise ValueError("invalid profile index")
        # 32 byte-sized data registers per channel and 8 (2 bytes * (3 coefficients + 1 offset)) registers per profile
        addr = PHASER_ADDR_SERVO_DATA_BASE + (8 * profile) + (self.index * 32)
        for data in [b0, b1, a1, offset]:
            self.phaser.write16(addr, data)
            addr += 2

    @kernel
    def set_iir(self, profile: int32, kp: float, ki: float = 0., g: float = 0., x_offset: float = 0., y_offset: float = 0.):
        """Set servo profile IIR coefficients.

        Avoid setting the IIR parameters of the currently active profile.

        Gains are given in units of output full per scale per input full scale.

        .. note:: Due to inherent constraints of the fixed point datatypes and IIR
            filters, the ``x_offset`` (setpoint) resolution depends on the selected
            gains. Low ``ki`` gains will lead to a low ``x_offset`` resolution.

        The transfer function is (up to time discretization and
        coefficient quantization errors):

        .. math::
            H(s) = k_p + \\frac{k_i}{s + \\frac{k_i}{g}}

        Where:
            * :math:`s = \\sigma + i\\omega` is the complex frequency
            * :math:`k_p` is the proportional gain
            * :math:`k_i` is the integrator gain
            * :math:`g` is the integrator gain limit

        :param profile: Profile number (0-3)
        :param kp: Proportional gain. This is usually negative (closed
            loop, positive ADC voltage, positive setpoint). When 0, this
            implements a pure I controller.
        :param ki: Integrator gain (rad/s). Equivalent to the gain at 1 Hz.
            When 0 (the default) this implements a pure P controller.
            Same sign as ``kp``.
        :param g: Integrator gain limit (1). When 0 (the default) the
            integrator gain limit is infinite. Same sign as ``ki``.
        :param x_offset: IIR input offset. Used as the negative
            setpoint when stabilizing to a desired input setpoint. Will
            be converted to an equivalent output offset and added to ``y_offset``.
        :param y_offset: IIR output offset.
        """
        NORM = 1 << SERVO_COEFF_SHIFT
        COEFF_MAX = 1 << SERVO_COEFF_WIDTH - 1
        DATA_MAX = 1 << SERVO_DATA_WIDTH - 1

        kp *= float(NORM)
        if ki == 0.:
            # pure P
            a1 = 0
            b1 = 0
            b0 = round(kp)
        else:
            # I or PI
            ki *= float(NORM)*SERVO_T_CYCLE/2.
            if g == 0.:
                c = 1.
                a1 = NORM
            else:
                c = 1./(1. + ki/(g*float(NORM)))
                a1 = round((2.*c - 1.)*float(NORM))
            b0 = round(kp + ki*c)
            b1 = round(kp + (ki - 2.*kp)*c)
            if b1 == -b0:
                raise ValueError("low integrator gain and/or gain limit")

        if (b0 >= COEFF_MAX or b0 < -COEFF_MAX or
                b1 >= COEFF_MAX or b1 < -COEFF_MAX):
            raise ValueError("high gains")

        forward_gain = (b0 + b1) * (1 << SERVO_DATA_WIDTH - 1 - SERVO_COEFF_SHIFT)
        effective_offset = round(float(DATA_MAX) * y_offset + float(forward_gain) * x_offset)

        self.set_iir_mu(profile, b0, b1, a1, effective_offset)



@compile
class PhaserOscillator:
    """Phaser IQ channel oscillator (NCO/DDS).

    .. note:: Latencies between oscillators within a channel and between
        oscillator parameters (amplitude and phase/frequency) are deterministic
        (with respect to the 25 MS/s sample clock) but not matched.
    """

    core: KernelInvariant[Core]
    channel: KernelInvariant[PhaserChannel]
    base_addr: KernelInvariant[int32]

    def __init__(self, channel, index):
        self.core = channel.core
        self.channel = channel
        self.base_addr = ((self.channel.phaser.channel_base + 1 +
                           2*self.channel.index) << 8) | index

    @kernel
    def set_frequency_mu(self, ftw: int32):
        """Set Phaser MultiDDS frequency tuning word.

        :param ftw: Frequency tuning word (32-bit)
        """
        rtio_output(self.base_addr, ftw)

    @kernel
    def set_frequency(self, frequency: float):
        """Set Phaser MultiDDS frequency.

        :param frequency: Frequency in Hz (passband from -10 MHz to 10 MHz,
            wrapping around at +- 12.5 MHz)
        """
        ftw = round(frequency*(float(1 << 30)/(6.25*MHz)))
        self.set_frequency_mu(ftw)

    @kernel
    def set_amplitude_phase_mu(self, asf: int32 = 0x7fff, pow: int32 = 0, clr: bool = False):
        """Set Phaser MultiDDS amplitude, phase offset and accumulator clear.

        :param asf: Amplitude (15-bit)
        :param pow: Phase offset word (16-bit)
        :param clr: Clear the phase accumulator (persistent)
        """
        data = (asf & 0x7fff) | (int32(clr) << 15) | (pow << 16)
        rtio_output(self.base_addr + (1 << 8), data)

    @kernel
    def set_amplitude_phase(self, amplitude: float, phase: float = 0., clr: bool = False):
        """Set Phaser MultiDDS amplitude and phase.

        :param amplitude: Amplitude in units of full scale
        :param phase: Phase in turns
        :param clr: Clear the phase accumulator (persistent)
        """
        asf = round(amplitude*float(0x7fff))
        if asf < 0 or asf > 0x7fff:
            raise ValueError("amplitude out of bounds")
        pow = round(phase*float(1 << 16))
        self.set_amplitude_phase_mu(asf, pow, clr)


@compile
class Miqro:
    """
    Miqro pulse generator.

    A Miqro instance represents one RF output. The DSP components are fully
    contained in the Phaser gateware. The output is generated by with
    the following data flow:

    **Oscillators**

    * There are ``n_osc = 16`` oscillators with oscillator IDs ``0``... ``n_osc-1``.
    * Each oscillator outputs one tone at any given time

        * I/Q (quadrature, a.k.a. complex) 2x16-bit signed data
          at tau = 4 ns sample intervals, 250 MS/s, Nyquist 125 MHz, bandwidth 200 MHz
          (from f = -100..+100 MHz, taking into account the interpolation anti-aliasing
          filters in subsequent interpolators),
        * 32-bit frequency (f) resolution (~ 1/16 Hz),
        * 16-bit unsigned amplitude (a) resolution
        * 16-bit phase offset (p) resolution

    * The output phase ``p'`` of each oscillator at time ``t`` (boot/reset/initialization of the
      device at ``t=0``) is then ``p' = f*t + p (mod 1 turn)`` where ``f`` and ``p`` are the (currently
      active) profile frequency and phase offset.
    
    .. note :: 
        The terms  "phase coherent" and "phase tracking" are defined to refer to this
        choice of oscillator output phase ``p'``. Note that the phase offset ``p`` is not relative to
        (on top of previous phase/profiles/oscillator history).
        It is "absolute" in the sense that frequency ``f`` and phase offset ``p`` fully determine
        oscillator output phase ``p'`` at time ``t``. This is unlike typical DDS behavior.
    
    * Frequency, phase, and amplitude of each oscillator are configurable by selecting one of
      ``n_profiles = 32`` profiles ``0``... ``n_profile-1``. This selection is fast and can be 
      done for each pulse. The phase coherence defined above is guaranteed for each
      profile individually.
    * Note: one profile per oscillator (usually profile index 0) should be reserved
      for the NOP (no operation, identity) profile, usually with zero amplitude.
    * Data for each profile for each oscillator can be configured
      individually. Storing profile data should be considered "expensive".
    
    .. note:: 
        To refer to an operation as "expensive" does not mean it is impossible, 
        merely that it may take a significant amount of time and resources to 
        execute, such that it may be impractical when used often or during fast 
        pulse sequences. They are intended for use in calibration and initialization.  

    **Summation**

    * The oscillator outputs are added together (wrapping addition).
    * The user must ensure that the sum of oscillators outputs does not exceed the
      data range. In general that means that the sum of the amplitudes must not
      exceed one.

    **Shaper**

    * The summed complex output stream is then multiplied with a the complex-valued
      output of a triggerable shaper.
    * Triggering the shaper corresponds to passing a pulse from all oscillators to
      the RF output.
    * Selected profiles become active simultaneously (on the same output sample) when
      triggering the shaper with the first shaper output sample.
    * The shaper reads (replays) window samples from a memory of size ``n_window = 1 << 10``.
    * The window memory can be segmented by choosing different start indices
      to support different windows.
    * Each window memory segment starts with a header determining segment
      length and interpolation parameters.
    * The window samples are interpolated by a factor (rate change) between 1 and
      ``r = 1 << 12``.
    * The interpolation order is constant, linear, quadratic, or cubic. This
      corresponds to interpolation modes from rectangular window (1st order CIC)
      or zero order hold) to Parzen window (4th order CIC or cubic spline).
    * This results in support for single shot pulse lengths (envelope support) between
      tau and a bit more than ``r * n_window * tau = (1 << 12 + 10) tau ~ 17 ms``.
    * Windows can be configured to be head-less and/or tail-less, meaning, they
      do not feed zero-amplitude samples into the shaper before and after
      each window respectively. This is used to implement pulses with arbitrary
      length or CW output.

    **Overall properties**

    * The DAC may upconvert the signal by applying a frequency offset ``f1`` with
      phase ``p1``.
    * In the Upconverter Phaser variant, the analog quadrature upconverter
      applies another frequency of ``f2`` and phase ``p2``.
    * The resulting phase of the signal from one oscillator at the SMA output is
      ``(f + f1 + f2)*t + p + s(t - t0) + p1 + p2 (mod 1 turn)``
      where ``s(t - t0)`` is the phase of the interpolated
      shaper output, and ``t0`` is the trigger time (fiducial of the shaper).
      Unsurprisingly the frequency is the derivative of the phase.
    * Group delays between pulse parameter updates are matched across oscillators,
      shapers, and channels.
    * The minimum time to change profiles and phase offsets is ``~128 ns`` (estimate, TBC).
      This is the minimum pulse interval.
      The sustained pulse rate of the RTIO PHY/Fastlink is one pulse per Fastlink frame
      (may be increased, TBC).
    """

    core: KernelInvariant[Core]
    channel: KernelInvariant[PhaserChannel]
    base_addr: KernelInvariant[int32]

    def __init__(self, channel):
        self.core = channel.core
        self.channel = channel
        self.base_addr = (self.channel.phaser.channel_base + 1 +
                self.channel.index) << 8

    @kernel
    def reset(self):
        """Establish no-output profiles and no-output window and execute them.

        This establishes the first profile (index 0) on all oscillators as zero
        amplitude, creates a trivial window (one sample with zero amplitude,
        minimal interpolation), and executes a corresponding pulse.
        """
        for osc in range(16):
            self.set_profile_mu(osc, profile=0, ftw=0, asf=0)
            self.core.delay(20.*us)
        self.set_window_mu(start=0, iq=[0], order=0)
        self.pulse(window=0, profiles=[0])

    @kernel
    def set_profile_mu(self, oscillator: int32, profile: int32, ftw: int32, asf: int32, pow_: int32 = 0):
        """Store an oscillator profile (machine units).

        :param oscillator: Oscillator index (0 to 15)
        :param profile: Profile index (0 to 31)
        :param ftw: Frequency tuning word (32-bit signed integer on a 250 MHz clock)
        :param asf: Amplitude scale factor (16-bit unsigned integer)
        :param pow_: Phase offset word (16-bit integer)
        """
        if oscillator >= 16:
            raise ValueError("invalid oscillator index")
        if profile >= 32:
            raise ValueError("invalid profile index")
        self.channel.phaser.write16(PHASER_ADDR_MIQRO_MEM_ADDR,
                (self.channel.index << 15) | PHASER_MIQRO_SEL_PROFILE |
                (oscillator << 6) | (profile << 1))
        self.channel.phaser.write32(PHASER_ADDR_MIQRO_MEM_DATA, ftw)
        self.channel.phaser.write32(PHASER_ADDR_MIQRO_MEM_DATA,
            (asf & 0xffff) | (pow_ << 16))

    @kernel
    def set_profile(self, oscillator: int32, profile: int32, frequency: float, amplitude: float, phase: float = 0.) -> int32:
        """Store an oscillator profile.

        :param oscillator: Oscillator index (0 to 15)
        :param profile: Profile index (0 to 31)
        :param frequency: Frequency in Hz (passband -100 to 100 MHz).
            Interpreted in the Nyquist sense, i.e. aliased.
        :param amplitude: Amplitude in units of full scale (0. to 1.)
        :param phase: Phase in turns. See :class:`Miqro` for a definition of
            phase in this context.
        :return: The quantized 32-bit frequency tuning word
        """
        ftw = round(frequency*(float(1 << 30)/(62.5*MHz)))
        asf = round(amplitude*float(0xffff))
        if asf < 0 or asf > 0xffff:
            raise ValueError("amplitude out of bounds")
        pow_ = round(phase*float(1 << 16))
        self.set_profile_mu(oscillator, profile, ftw, asf, pow_)
        return ftw

    @kernel
    def set_window_mu(self, start: int32, iq: list[int32], rate: int32 = 1, shift: int32 = 0, order: int32 = 3, head: bool = True, tail: bool = True) -> int32:
        """Store a window segment (machine units).

        :param start: Window start address (0 to 0x3ff)
        :param iq: List of IQ window samples. Each window sample is an integer
            containing the signed I part in the 16 LSB and the signed Q part in
            the 16 MSB. The maximum window length is 0x3fe. The user must
            ensure that this window does not overlap with other windows in the
            memory.
        :param rate: Interpolation rate change (1 to 1 << 12)
        :param shift: Interpolator amplitude gain compensation in powers of 2 (0 to 63)
        :param order: Interpolation order from 0 (corresponding to
            constant/rectangular window/zero-order-hold/1st order CIC interpolation)
            to 3 (corresponding to cubic/Parzen window/4th order CIC interpolation)
        :param head: Update the interpolator settings and clear its state at the start
            of the window. This also implies starting the envelope from zero.
        :param tail: Feed zeros into the interpolator after the window samples.
            In the absence of further pulses this will return the output envelope
            to zero with the chosen interpolation.
        :return: Next available window memory address after this segment.
        """
        if start >= 1 << 10:
            raise ValueError("start out of bounds")
        if len(iq) >= 1 << 10:
            raise ValueError("window length out of bounds")
        if rate < 1 or rate > 1 << 12:
            raise ValueError("rate out of bounds")
        if shift > 0x3f:
            raise ValueError("shift out of bounds")
        if order > 3:
            raise ValueError("order out of bounds")
        self.channel.phaser.write16(PHASER_ADDR_MIQRO_MEM_ADDR,
                (self.channel.index << 15) | start)
        self.channel.phaser.write32(PHASER_ADDR_MIQRO_MEM_DATA,
            (len(iq) & 0x3ff) |
            ((rate - 1) << 10) |
            (shift << 22) |
            (order << 28) |
            (int32(head) << 30) |
            (int32(tail) << 31)
        )
        for iqi in iq:
            self.channel.phaser.write32(PHASER_ADDR_MIQRO_MEM_DATA, iqi)
            self.core.delay(20.*us)  # slack for long windows
        return (start + 1 + len(iq)) & 0x3ff

    @kernel
    def set_window(self, start: int32, iq: list[tuple[float, float]], period: float = 4e-9, order: int32 = 3, head: bool = True, tail: bool = True) -> float:
        """Store a window segment.

        :param start: Window start address (0 to 0x3ff)
        :param iq: List of IQ window samples. Each window sample is a pair of
            two float numbers -1 to 1, one for each I and Q in units of full scale.
            The maximum window length is 0x3fe. The user must ensure that this window
            does not overlap with other windows in the memory.
        :param period: Desired window sample period in SI units (4*ns to (4 << 12)*ns).
        :param order: Interpolation order from 0 (corresponding to
            constant/zero-order-hold/1st order CIC interpolation) to 3 (corresponding
            to cubic/Parzen/4th order CIC interpolation)
        :param head: Update the interpolator settings and clear its state at the start
            of the window. This also implies starting the envelope from zero.
        :param tail: Feed zeros into the interpolator after the window samples.
            In the absence of further pulses this will return the output envelope
            to zero with the chosen interpolation.
        :return: Actual sample period in SI units
        """
        rate = round(period/(4.*ns))
        gain = 1.
        for _ in range(order):
            gain *= float(rate)
        shift = 0
        while gain >= 2.:
            shift += 1
            gain *= .5
        scale = float((1 << 15) - 1)/gain
        iq_mu = [
            (int32(round(iqi[0]*scale)) & 0xffff) |
            (int32(round(iqi[1]*scale)) << 16)
            for iqi in iq
        ]
        self.set_window_mu(start, iq_mu, rate, shift, order, head, tail)
        return float((len(iq) + order)*rate)*4.*ns

    @kernel
    def encode(self, window: int32, profiles: list[int32], data: list[int32]) -> int32:
        """Encode window and profile selection.

        :param window: Window start address (0 to 0x3ff)
        :param profiles: List of profile indices for the oscillators. Maximum
            length 16. Unused oscillators will be set to profile 0.
        :param data: List of integers to store the encoded data words into.
            Unused entries will remain untouched. Must contain at least three
            lements if all oscillators are used and should be initialized to
            zeros.
        :return: Number of words from `data` used.
        """
        if len(profiles) > 16:
            raise ValueError("too many oscillators")
        if window > 0x3ff:
            raise ValueError("window start out of bounds")
        data[0] = window
        word = 0
        idx = 10
        for profile in profiles:
            if profile > 0x1f:
                raise ValueError("profile out of bounds")
            if idx > 32 - 5:
                word += 1
                idx = 0
            data[word] |= profile << idx
            idx += 5
        return word + 1

    @kernel
    def pulse_mu(self, data: list[int32]):
        """Emit a pulse (encoded)

        The pulse fiducial timing resolution is 4 ns.

        :param data: List of up to 3 words containing an encoded MIQRO pulse as
            returned by :meth:`encode`.
        """
        word = len(data)
        delay_mu(int64(-8*word))  # back shift to align
        while word > 0:
            word -= 1
            delay_mu(int64(8))
            # final write sets pulse stb
            rtio_output(self.base_addr + word, data[word])

    @kernel
    def pulse(self, window: int32, profiles: list[int32]):
        """Emit a pulse

        This encodes the window and profiles (see :meth:`encode`) and emits them
        (see :meth:`pulse_mu`).

        :param window: Window start address (0 to 0x3ff)
        :param profiles: List of profile indices for the oscillators. Maximum
            length 16. Unused oscillators will select profile 0.
        """
        data = [0, 0, 0]
        words = self.encode(window, profiles, data)
        self.pulse_mu(data[:words])<|MERGE_RESOLUTION|>--- conflicted
+++ resolved
@@ -1185,13 +1185,8 @@
         self.phaser.write8(addr, data)
 
     @kernel
-<<<<<<< HEAD
     def set_iir_mu(self, profile: int32, b0: int32, b1: int32, a1: int32, offset: int32):
-        """Load a servo profile consiting of the three filter coefficients and an output offset.
-=======
-    def set_iir_mu(self, profile, b0, b1, a1, offset):
         """Load a servo profile consisting of the three filter coefficients and an output offset.
->>>>>>> 3db9b384
 
         Avoid setting the IIR parameters of the currently active profile.
 
