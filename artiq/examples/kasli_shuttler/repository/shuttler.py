from numpy import int32, int64

from artiq.experiment import *
from artiq.coredevice.core import Core
from artiq.coredevice.ttl import TTLOut
from artiq.coredevice.shuttler import (
    shuttler_volt_to_mu,
    Config as ShuttlerConfig,
    Trigger as ShuttlerTrigger,
    Volt as ShuttlerDCBias,
    Dds as ShuttlerDDS,
    Relay as ShuttlerRelay,
    ADC as ShuttlerADC)


DAC_Fs_MHZ = 125.
CORDIC_GAIN = 1.64676

@portable
def shuttler_phase_offset(offset_degree: float) -> int32:
    return round(offset_degree / 360. * float(2 ** 16))

@portable
def shuttler_freq_mu(freq_mhz: float) -> int32:
    return round(float(2) ** 32 / DAC_Fs_MHZ * freq_mhz)

@portable
def shuttler_chirp_rate_mu(freq_mhz_per_us: float) -> int32:
    return round(float(2) ** 32 * freq_mhz_per_us / (DAC_Fs_MHZ ** 2))

@portable
def shuttler_freq_sweep(start_f_MHz: float, end_f_MHz: float, time_us: float) -> int32:
    return shuttler_chirp_rate_mu((end_f_MHz - start_f_MHz)/time_us)

@portable
def shuttler_volt_amp_mu(volt: float) -> int32:
    return shuttler_volt_to_mu(volt)

@portable
def shuttler_volt_damp_mu(volt_per_us: float) -> int32:
    return round(float(2) ** 32 * (volt_per_us / 20.) / DAC_Fs_MHZ)

@portable
def shuttler_volt_ddamp_mu(volt_per_us_square: float) -> int64:
    return round64(float(2) ** 48 * (volt_per_us_square / 20.) * 2. / (DAC_Fs_MHZ ** 2))

@portable
def shuttler_volt_dddamp_mu(volt_per_us_cube: float) -> int64:
    return round64(float(2) ** 48 * (volt_per_us_cube / 20.) * 6. / (DAC_Fs_MHZ ** 3))

@portable
def shuttler_dds_amp_mu(volt: float) -> int32:
    return shuttler_volt_amp_mu(volt / CORDIC_GAIN)

@portable
def shuttler_dds_damp_mu(volt_per_us: float) -> int32:
    return shuttler_volt_damp_mu(volt_per_us / CORDIC_GAIN)

@portable
def shuttler_dds_ddamp_mu(volt_per_us_square: float) -> int64:
    return shuttler_volt_ddamp_mu(volt_per_us_square / CORDIC_GAIN)

@portable
def shuttler_dds_dddamp_mu(volt_per_us_cube: float) -> int64:
    return shuttler_volt_dddamp_mu(volt_per_us_cube / CORDIC_GAIN)

@nac3
class Shuttler(EnvExperiment):
    core: KernelInvariant[Core]
    shuttler0_leds: KernelInvariant[list[TTLOut]]
    shuttler0_config: KernelInvariant[ShuttlerConfig]
    shuttler0_trigger: KernelInvariant[ShuttlerTrigger]
    shuttler0_volt: KernelInvariant[list[ShuttlerDCBias]]
    shuttler0_dds: KernelInvariant[list[ShuttlerDDS]]
    shuttler0_relay: KernelInvariant[ShuttlerRelay]
    shuttler0_adc: KernelInvariant[ShuttlerADC]

    def build(self):
        self.setattr_device("core")
        self.setattr_device("scheduler")
        self.shuttler0_leds = [ self.get_device("shuttler0_led{}".format(i)) for i in range(2) ]
        self.setattr_device("shuttler0_config")
        self.setattr_device("shuttler0_trigger")
        self.shuttler0_dcbias = [ self.get_device("shuttler0_dcbias{}".format(i)) for i in range(16) ]
        self.shuttler0_dds = [ self.get_device("shuttler0_dds{}".format(i)) for i in range(16) ]
        self.setattr_device("shuttler0_relay")
        self.setattr_device("shuttler0_adc")

    @kernel
    def init(self):
        self.led()
        self.relay_init()
        self.adc_init()
        self.shuttler_reset()

    @kernel
    def run(self):
        self.core.reset()
        self.core.break_realtime()
        self.init()

        print_rpc("Example Waveforms are on OUT0 and OUT1")
        self.core.break_realtime()
        while not(self.scheduler.check_termination()):
            self.core.delay(1.*s)
            self.example_waveform()

    @kernel
    def shuttler_reset(self):
        for i in range(16):
            self.shuttler_channel_reset(i)
            # To avoid RTIO Underflow
            self.core.delay(50.*us)

    @kernel
<<<<<<< HEAD
    def shuttler_channel_reset(self, ch: int32):
        self.shuttler0_volt[ch].set_waveform(
=======
    def shuttler_channel_reset(self, ch):
        self.shuttler0_dcbias[ch].set_waveform(
>>>>>>> 0131a8be
            a0=0,
            a1=0,
            a2=int64(0),
            a3=int64(0),
        )
        self.shuttler0_dds[ch].set_waveform(
            b0=0,
            b1=0,
            b2=int64(0),
            b3=int64(0),
            c0=0,
            c1=0,
            c2=0,
        )
        self.shuttler0_trigger.trigger(1 << ch)

    @kernel
    def example_waveform(self):
        # Equation of Output Waveform
        #   w(t_us) = a(t_us) + b(t_us) * cos(c(t_us))
        # Step 1:
        #   Enable the Output Relay of OUT0 and OUT1
        # Step 2: Cosine Wave Frequency Sweep from 10kHz to 50kHz in 500us
        #   OUT0: b(t_us) = 1
        #         c(t_us) = 2 * pi * (0.08 * t_us ^ 2 + 0.01 * t_us)
        #   OUT1: b(t_us) = 1
        #         c(t_us) = 2 * pi * (0.05 * t_us)
        # Step 3(after 500us): Cosine Wave with 180 Degree Phase Offset
        #   OUT0: b(t_us) = 1
        #         c(t_us) = 2 * pi * (0.05 * t_us) + pi
        #   OUT1: b(t_us) = 1
        #         c(t_us) = 2 * pi * (0.05 * t_us)
        # Step 4(after 500us): Cosine Wave with Amplitude Envelop
        #   OUT0: b(t_us) = -0.0001367187 * t_us ^ 2 + 0.06835937 * t_us
        #         c(t_us) = 2 * pi * (0.05 * t_us)
        #   OUT1: b(t_us) = -0.0001367187 * t_us ^ 2 + 0.06835937 * t_us
        #         c(t_us) = 0
        # Step 5(after 500us): Sawtooth Wave Modulated with 50kHz Cosine Wave 
        #   OUT0: a(t_us) = 0.01 * t_us - 5
        #         b(t_us) = 1
        #         c(t_us) = 2 * pi * (0.05 * t_us)
        #   OUT1: a(t_us) = 0.01 * t_us - 5
        # Step 6(after 1000us): A Combination of Previous Waveforms
        #   OUT0: a(t_us) = 0.01 * t_us - 5
        #         b(t_us) = -0.0001367187 * t_us ^ 2 + 0.06835937 * t_us
        #         c(t_us) = 2 * pi * (0.08 * t_us ^ 2 + 0.01 * t_us)
        # Step 7(after 500us): Mirrored Waveform in Step 6
        #   OUT0: a(t_us) = 2.5 + -0.01 * (1000 ^ 2) * t_us
        #         b(t_us) = 0.0001367187 * t_us ^ 2 - 0.06835937 * t_us
        #         c(t_us) = 2 * pi * (-0.08 * t_us ^ 2 + 0.05 * t_us) + pi
        # Step 8(after 500us):
        #   Disable Output Relay of OUT0 and OUT1
        #   Reset OUT0 and OUT1
    
        ## Step 1 ##
        self.shuttler0_relay.enable(0b11)

        ## Step 2 ##
        start_f_MHz = 0.01
        end_f_MHz = 0.05
        duration_us = 500.
        # OUT0 and OUT1 have their frequency and phase aligned at 500us
        self.shuttler0_dds[0].set_waveform(
            b0=shuttler_dds_amp_mu(1.0),
            b1=0,
            b2=int64(0),
            b3=int64(0),
            c0=0,
            c1=shuttler_freq_mu(start_f_MHz),
            c2=shuttler_freq_sweep(start_f_MHz, end_f_MHz, duration_us),
        )
        self.shuttler0_dds[1].set_waveform(
            b0=shuttler_dds_amp_mu(1.0),
            b1=0,
            b2=int64(0),
            b3=int64(0),
            c0=0,
            c1=shuttler_freq_mu(end_f_MHz),
            c2=0,
        )
        self.shuttler0_trigger.trigger(0b11)
        self.core.delay(500.*us)

        ## Step 3 ##
        # OUT0 and OUT1 has 180 degree phase difference
        self.shuttler0_dds[0].set_waveform(
            b0=shuttler_dds_amp_mu(1.0),
            b1=0,
            b2=int64(0),
            b3=int64(0),
            c0=shuttler_phase_offset(180.0),
            c1=shuttler_freq_mu(end_f_MHz),
            c2=0,
        )
        # Phase and Output Setting of OUT1 is retained 
        #   if the channel is not triggered or config is not cleared
        self.shuttler0_trigger.trigger(0b1)
        self.core.delay(500.*us)

        ## Step 4 ##
        #     b(0) = 0, b(250) = 8.545, b(500) = 0
        self.shuttler0_dds[0].set_waveform(
            b0=0,
            b1=shuttler_dds_damp_mu(0.06835937),
            b2=shuttler_dds_ddamp_mu(-0.0001367187),
            b3=int64(0),
            c0=0,
            c1=shuttler_freq_mu(end_f_MHz),
            c2=0,
        )
        self.shuttler0_dds[1].set_waveform(
            b0=0,
            b1=shuttler_dds_damp_mu(0.06835937),
            b2=shuttler_dds_ddamp_mu(-0.0001367187),
            b3=int64(0),
            c0=0,
            c1=0,
            c2=0,
        )
        self.shuttler0_trigger.trigger(0b11)
        self.core.delay(500.*us)

        ## Step 5 ##
        self.shuttler0_dcbias[0].set_waveform(
            a0=shuttler_volt_amp_mu(-5.0),
            a1=int32(shuttler_volt_damp_mu(0.01)),
            a2=int64(0),
            a3=int64(0),
        )
        self.shuttler0_dds[0].set_waveform(
            b0=shuttler_dds_amp_mu(1.0),
            b1=0,
            b2=int64(0),
            b3=int64(0),
            c0=0,
            c1=shuttler_freq_mu(end_f_MHz),
            c2=0,
        )
        self.shuttler0_dcbias[1].set_waveform(
            a0=shuttler_volt_amp_mu(-5.0),
            a1=int32(shuttler_volt_damp_mu(0.01)),
            a2=int64(0),
            a3=int64(0),
        )
        self.shuttler0_dds[1].set_waveform(
            b0=0,
            b1=0,
            b2=int64(0),
            b3=int64(0),
            c0=0,
            c1=0,
            c2=0,
        )
        self.shuttler0_trigger.trigger(0b11)
        self.core.delay(1000.*us)
        
        ## Step 6 ##
        self.shuttler0_dcbias[0].set_waveform(
            a0=shuttler_volt_amp_mu(-2.5),
            a1=int32(shuttler_volt_damp_mu(0.01)),
            a2=int64(0),
            a3=int64(0),
        )
        self.shuttler0_dds[0].set_waveform(
            b0=0,
            b1=shuttler_dds_damp_mu(0.06835937),
            b2=shuttler_dds_ddamp_mu(-0.0001367187),
            b3=int64(0),
            c0=0,
            c1=shuttler_freq_mu(start_f_MHz),
            c2=shuttler_freq_sweep(start_f_MHz, end_f_MHz, duration_us),
        )
        self.shuttler0_trigger.trigger(0b1)
        self.shuttler_channel_reset(1)
        self.core.delay(500.*us)

        ## Step 7 ##
        self.shuttler0_dcbias[0].set_waveform(
            a0=shuttler_volt_amp_mu(2.5),
            a1=int32(shuttler_volt_damp_mu(-0.01)),
            a2=int64(0),
            a3=int64(0),
        )
        self.shuttler0_dds[0].set_waveform(
            b0=0,
            b1=shuttler_dds_damp_mu(-0.06835937),
            b2=shuttler_dds_ddamp_mu(0.0001367187),
            b3=int64(0),
            c0=shuttler_phase_offset(180.0),
            c1=shuttler_freq_mu(end_f_MHz),
            c2=shuttler_freq_sweep(end_f_MHz, start_f_MHz, duration_us),
        )
        self.shuttler0_trigger.trigger(0b1)
        self.core.delay(500.*us)

        ## Step 8 ##
        self.shuttler0_relay.enable(0)
        self.shuttler_channel_reset(0)
        self.shuttler_channel_reset(1)

    @kernel
    def led(self):
        for i in range(2):
            for j in range(3):
                self.shuttler0_leds[i].pulse(.1*s)
                self.core.delay(.1*s)

    @kernel
    def relay_init(self):
        self.shuttler0_relay.init()
        self.shuttler0_relay.enable(0x0000)

    @kernel
    def adc_init(self):
        delay_mu(int64(self.core.ref_multiplier))
        self.shuttler0_adc.power_up()

        delay_mu(int64(self.core.ref_multiplier))
        assert self.shuttler0_adc.read_id() >> 4 == 0x038d

        delay_mu(int64(self.core.ref_multiplier))
        # The actual output voltage is limited by the hardware, the calculated calibration gain and offset.
        # For example, if the system has a calibration gain of 1.06, then the max output voltage = 10 / 1.06 = 9.43V.
        # Setting a value larger than 9.43V will result in overflow.
        self.shuttler0_adc.calibrate(self.shuttler0_dcbias, self.shuttler0_trigger, self.shuttler0_config)<|MERGE_RESOLUTION|>--- conflicted
+++ resolved
@@ -7,8 +7,8 @@
     shuttler_volt_to_mu,
     Config as ShuttlerConfig,
     Trigger as ShuttlerTrigger,
-    Volt as ShuttlerDCBias,
-    Dds as ShuttlerDDS,
+    DCBias as ShuttlerDCBias,
+    DDS as ShuttlerDDS,
     Relay as ShuttlerRelay,
     ADC as ShuttlerADC)
 
@@ -70,7 +70,7 @@
     shuttler0_leds: KernelInvariant[list[TTLOut]]
     shuttler0_config: KernelInvariant[ShuttlerConfig]
     shuttler0_trigger: KernelInvariant[ShuttlerTrigger]
-    shuttler0_volt: KernelInvariant[list[ShuttlerDCBias]]
+    shuttler0_dcbias: KernelInvariant[list[ShuttlerDCBias]]
     shuttler0_dds: KernelInvariant[list[ShuttlerDDS]]
     shuttler0_relay: KernelInvariant[ShuttlerRelay]
     shuttler0_adc: KernelInvariant[ShuttlerADC]
@@ -113,13 +113,8 @@
             self.core.delay(50.*us)
 
     @kernel
-<<<<<<< HEAD
     def shuttler_channel_reset(self, ch: int32):
-        self.shuttler0_volt[ch].set_waveform(
-=======
-    def shuttler_channel_reset(self, ch):
         self.shuttler0_dcbias[ch].set_waveform(
->>>>>>> 0131a8be
             a0=0,
             a1=0,
             a2=int64(0),
