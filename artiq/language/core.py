--- conflicted
+++ resolved
@@ -29,15 +29,8 @@
 class Kernel(Generic[T]):
     pass
 
-<<<<<<< HEAD
 class KernelInvariant(Generic[T]):
     pass
-=======
-    When a decorated method is called from the Python interpreter, the ``core``
-    attribute of the object is retrieved and used as core device driver. The
-    core device driver will typically compile, transfer and run the method
-    (kernel) on the device.
->>>>>>> 6698a6f8
 
 class virtual(Generic[T]):
     pass
@@ -45,14 +38,8 @@
 class _ConstGenericMarker:
     pass
 
-<<<<<<< HEAD
 def ConstGeneric(name, constraint):
     return TypeVar(name, _ConstGenericMarker, constraint)
-=======
-    The decorator takes an optional parameter that defaults to ``core`` and
-    specifies the name of the attribute to use as core device driver.
->>>>>>> 6698a6f8
-
 
 def round64(x):
     return round(x)
@@ -118,11 +105,6 @@
 def rpc(arg=None, flags={}):
     """
     This decorator marks a function for execution on the host interpreter.
-<<<<<<< HEAD
-=======
-    This is also the default behavior of ARTIQ; however, this decorator allows for
-    specifying additional flags.
->>>>>>> 6698a6f8
     """
     if arg is None:
         def inner_decorator(function):
