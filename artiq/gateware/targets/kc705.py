#!/usr/bin/env python3.5

import argparse

from migen import *
from migen.genlib.resetsync import AsyncResetSynchronizer
from migen.genlib.cdc import MultiReg
from migen.build.generic_platform import *
from migen.build.xilinx.vivado import XilinxVivadoToolchain
from migen.build.xilinx.ise import XilinxISEToolchain
<<<<<<< HEAD
from migen.fhdl.specials import Keep
from migen.genlib.io import DifferentialInput

from jesd204b.common import (JESD204BTransportSettings,
                            JESD204BPhysicalSettings,
                            JESD204BSettings)
from jesd204b.phy.gtx import GTXQuadPLL
from jesd204b.phy import JESD204BPhyTX
from jesd204b.core import JESD204BCoreTX
from jesd204b.core import JESD204BCoreTXControl
=======
>>>>>>> 18c39497

from misoc.interconnect.csr import *
from misoc.interconnect import wishbone
from misoc.cores import gpio
from misoc.cores import spi as spi_csr
from misoc.integration.soc_core import mem_decoder
from misoc.targets.kc705 import MiniSoC, soc_kc705_args, soc_kc705_argdict
from misoc.integration.builder import builder_args, builder_argdict

from artiq.gateware.soc import AMPSoC, build_artiq_soc
from artiq.gateware import rtio, nist_qc1, nist_clock, nist_qc2, phaser
from artiq.gateware.rtio.phy import (ttl_simple, ttl_serdes_7series,
                                     dds, spi, sawg)
from artiq import __version__ as artiq_version


class _RTIOCRG(Module, AutoCSR):
    def __init__(self, platform, rtio_internal_clk):
        self._clock_sel = CSRStorage()
        self._pll_reset = CSRStorage(reset=1)
        self._pll_locked = CSRStatus()
        self.clock_domains.cd_rtio = ClockDomain()
        self.clock_domains.cd_rtiox4 = ClockDomain(reset_less=True)

        # 10 MHz when using 125MHz input
        self.clock_domains.cd_ext_clkout = ClockDomain(reset_less=True)
        ext_clkout = platform.request("user_sma_gpio_p_33")
        self.sync.ext_clkout += ext_clkout.eq(~ext_clkout)


        rtio_external_clk = Signal()
        user_sma_clock = platform.request("user_sma_clock")
        platform.add_period_constraint(user_sma_clock.p, 8.0)
        self.specials += Instance("IBUFDS",
                                  i_I=user_sma_clock.p, i_IB=user_sma_clock.n,
                                  o_O=rtio_external_clk)

        pll_locked = Signal()
        rtio_clk = Signal()
        rtiox4_clk = Signal()
        ext_clkout_clk = Signal()
        self.specials += [
            Instance("PLLE2_ADV",
                     p_STARTUP_WAIT="FALSE", o_LOCKED=pll_locked,

                     p_REF_JITTER1=0.01,
                     p_CLKIN1_PERIOD=8.0, p_CLKIN2_PERIOD=8.0,
                     i_CLKIN1=rtio_internal_clk, i_CLKIN2=rtio_external_clk,
                     # Warning: CLKINSEL=0 means CLKIN2 is selected
                     i_CLKINSEL=~self._clock_sel.storage,

                     # VCO @ 1GHz when using 125MHz input
                     p_CLKFBOUT_MULT=8, p_DIVCLK_DIVIDE=1,
                     i_CLKFBIN=self.cd_rtio.clk,
                     i_RST=self._pll_reset.storage,

                     o_CLKFBOUT=rtio_clk,

                     p_CLKOUT0_DIVIDE=2, p_CLKOUT0_PHASE=0.0,
                     o_CLKOUT0=rtiox4_clk,

                     p_CLKOUT1_DIVIDE=50, p_CLKOUT1_PHASE=0.0,
                     o_CLKOUT1=ext_clkout_clk),
            Instance("BUFG", i_I=rtio_clk, o_O=self.cd_rtio.clk),
            Instance("BUFG", i_I=rtiox4_clk, o_O=self.cd_rtiox4.clk),
            Instance("BUFG", i_I=ext_clkout_clk, o_O=self.cd_ext_clkout.clk),

            AsyncResetSynchronizer(self.cd_rtio, ~pll_locked),
            MultiReg(pll_locked, self._pll_locked.status)
        ]


# The default user SMA voltage on KC705 is 2.5V, and the Migen platform
# follows this default. But since the SMAs are on the same bank as the DDS,
# which is set to 3.3V by reprogramming the KC705 power ICs, we need to
# redefine them here.
_sma33_io = [
    ("user_sma_gpio_p_33", 0, Pins("Y23"), IOStandard("LVCMOS33")),
    ("user_sma_gpio_n_33", 0, Pins("Y24"), IOStandard("LVCMOS33")),
]


_ams101_dac = [
    ("ams101_dac", 0,
        Subsignal("ldac", Pins("XADC:GPIO0")),
        Subsignal("clk", Pins("XADC:GPIO1")),
        Subsignal("mosi", Pins("XADC:GPIO2")),
        Subsignal("cs_n", Pins("XADC:GPIO3")),
        IOStandard("LVTTL")
     )
]


class _NIST_Ions(MiniSoC, AMPSoC):
    mem_map = {
        "timer_kernel":  0x10000000, # (shadow @0x90000000)
        "rtio":          0x20000000, # (shadow @0xa0000000)
        "i2c":           0x30000000, # (shadow @0xb0000000)
        "mailbox":       0x70000000  # (shadow @0xf0000000)
    }
    mem_map.update(MiniSoC.mem_map)

    def __init__(self, cpu_type="or1k", **kwargs):
        MiniSoC.__init__(self,
                         cpu_type=cpu_type,
                         sdram_controller_type="minicon",
                         l2_size=128*1024,
                         with_timer=False,
                         ident=artiq_version,
                         **kwargs)
        AMPSoC.__init__(self)
        if isinstance(self.platform.toolchain, XilinxVivadoToolchain):
            self.platform.toolchain.bitstream_commands.extend([
                "set_property BITSTREAM.GENERAL.COMPRESS True [current_design]",
            ])
        if isinstance(self.platform.toolchain, XilinxISEToolchain):
            self.platform.toolchain.bitgen_opt += " -g compress"

        self.submodules.leds = gpio.GPIOOut(Cat(
            self.platform.request("user_led", 0),
            self.platform.request("user_led", 1)))
        self.csr_devices.append("leds")

        self.platform.add_extension(_sma33_io)
        self.platform.add_extension(_ams101_dac)

        i2c = self.platform.request("i2c")
        self.submodules.i2c = gpio.GPIOTristate([i2c.scl, i2c.sda])
        self.register_kernel_cpu_csrdevice("i2c")
        self.config["I2C_BUS_COUNT"] = 1

<<<<<<< HEAD
    def add_rtio(self, rtio_channels, rtio_crg=None):
        if rtio_crg is None:
            rtio_crg = _RTIOCRG(self.platform, self.crg.cd_sys.clk)
        self.submodules.rtio_crg = rtio_crg
=======
        self.config["HAS_DDS"] = None

    def add_rtio(self, rtio_channels):
        self.submodules.rtio_crg = _RTIOCRG(self.platform, self.crg.cd_sys.clk)
>>>>>>> 18c39497
        self.csr_devices.append("rtio_crg")
        self.submodules.rtio = rtio.RTIO(rtio_channels)
        self.register_kernel_cpu_csrdevice("rtio")
        self.config["RTIO_FINE_TS_WIDTH"] = self.rtio.fine_ts_width
        self.submodules.rtio_moninj = rtio.MonInj(rtio_channels)
        self.csr_devices.append("rtio_moninj")

        self.rtio_crg.cd_rtio.clk.attr.add("keep")
        self.platform.add_period_constraint(self.rtio_crg.cd_rtio.clk, 8.)
        self.platform.add_false_path_constraints(
            self.crg.cd_sys.clk,
            self.rtio_crg.cd_rtio.clk)

        self.submodules.rtio_analyzer = rtio.Analyzer(self.rtio,
            self.get_native_sdram_if())
        self.csr_devices.append("rtio_analyzer")


class NIST_QC1(_NIST_Ions):
    """
    NIST QC1 hardware, as used in the Penning lab, with FMC to SCSI cables
    adapter.
    """
    def __init__(self, cpu_type="or1k", **kwargs):
        _NIST_Ions.__init__(self, cpu_type, **kwargs)

        platform = self.platform
        platform.add_extension(nist_qc1.fmc_adapter_io)

        self.comb += [
            platform.request("ttl_l_tx_en").eq(1),
            platform.request("ttl_h_tx_en").eq(1)
        ]

        rtio_channels = []
        for i in range(2):
            phy = ttl_serdes_7series.Inout_8X(platform.request("pmt", i))
            self.submodules += phy
            rtio_channels.append(rtio.Channel.from_phy(phy, ififo_depth=512))
        for i in range(15):
            phy = ttl_serdes_7series.Output_8X(platform.request("ttl", i))
            self.submodules += phy
            rtio_channels.append(rtio.Channel.from_phy(phy))

        phy = ttl_serdes_7series.Inout_8X(platform.request("user_sma_gpio_n_33"))
        self.submodules += phy
        rtio_channels.append(rtio.Channel.from_phy(phy, ififo_depth=512))
        phy = ttl_simple.Output(platform.request("user_led", 2))
        self.submodules += phy
        rtio_channels.append(rtio.Channel.from_phy(phy))
        self.config["RTIO_REGULAR_TTL_COUNT"] = len(rtio_channels)

        phy = ttl_simple.ClockGen(platform.request("ttl", 15))
        self.submodules += phy
        rtio_channels.append(rtio.Channel.from_phy(phy))

        self.config["RTIO_FIRST_DDS_CHANNEL"] = len(rtio_channels)
        self.config["RTIO_DDS_COUNT"] = 1
        self.config["DDS_CHANNELS_PER_BUS"] = 8
        self.config["DDS_AD9858"] = None
        phy = dds.AD9858(platform.request("dds"), 8)
        self.submodules += phy
        rtio_channels.append(rtio.Channel.from_phy(phy,
                                                   ofifo_depth=512,
                                                   ififo_depth=4))

        self.config["RTIO_LOG_CHANNEL"] = len(rtio_channels)
        rtio_channels.append(rtio.LogChannel())

        self.add_rtio(rtio_channels)
        assert self.rtio.fine_ts_width <= 3
        self.config["DDS_RTIO_CLK_RATIO"] = 8 >> self.rtio.fine_ts_width


class NIST_CLOCK(_NIST_Ions):
    """
    NIST clock hardware, with old backplane and 11 DDS channels
    """
    def __init__(self, cpu_type="or1k", **kwargs):
        _NIST_Ions.__init__(self, cpu_type, **kwargs)

        platform = self.platform
        platform.add_extension(nist_clock.fmc_adapter_io)

        rtio_channels = []
        for i in range(16):
            if i % 4 == 3:
                phy = ttl_serdes_7series.Inout_8X(platform.request("ttl", i))
                self.submodules += phy
                rtio_channels.append(rtio.Channel.from_phy(phy, ififo_depth=512))
            else:
                phy = ttl_serdes_7series.Output_8X(platform.request("ttl", i))
                self.submodules += phy
                rtio_channels.append(rtio.Channel.from_phy(phy))

        for i in range(2):
            phy = ttl_serdes_7series.Inout_8X(platform.request("pmt", i))
            self.submodules += phy
            rtio_channels.append(rtio.Channel.from_phy(phy, ififo_depth=512))

        phy = ttl_serdes_7series.Inout_8X(platform.request("user_sma_gpio_n_33"))
        self.submodules += phy
        rtio_channels.append(rtio.Channel.from_phy(phy, ififo_depth=512))

        phy = ttl_simple.Output(platform.request("user_led", 2))
        self.submodules += phy
        rtio_channels.append(rtio.Channel.from_phy(phy))

        ams101_dac = self.platform.request("ams101_dac", 0)
        phy = ttl_simple.Output(ams101_dac.ldac)
        self.submodules += phy
        rtio_channels.append(rtio.Channel.from_phy(phy))
        self.config["RTIO_REGULAR_TTL_COUNT"] = len(rtio_channels)

        phy = ttl_simple.ClockGen(platform.request("la32_p"))
        self.submodules += phy
        rtio_channels.append(rtio.Channel.from_phy(phy))

        phy = spi.SPIMaster(ams101_dac)
        self.submodules += phy
        self.config["RTIO_FIRST_SPI_CHANNEL"] = len(rtio_channels)
        rtio_channels.append(rtio.Channel.from_phy(
            phy, ofifo_depth=4, ififo_depth=4))

        for i in range(3):
            phy = spi.SPIMaster(self.platform.request("spi", i))
            self.submodules += phy
            rtio_channels.append(rtio.Channel.from_phy(
                phy, ofifo_depth=128, ififo_depth=128))

        self.config["RTIO_FIRST_DDS_CHANNEL"] = len(rtio_channels)
        self.config["RTIO_DDS_COUNT"] = 1
        self.config["DDS_CHANNELS_PER_BUS"] = 11
        self.config["DDS_AD9914"] = None
        self.config["DDS_ONEHOT_SEL"] = None
        phy = dds.AD9914(platform.request("dds"), 11, onehot=True)
        self.submodules += phy
        rtio_channels.append(rtio.Channel.from_phy(phy,
                                                   ofifo_depth=512,
                                                   ififo_depth=4))

        self.config["RTIO_LOG_CHANNEL"] = len(rtio_channels)
        rtio_channels.append(rtio.LogChannel())

        self.add_rtio(rtio_channels)
        assert self.rtio.fine_ts_width <= 3
        self.config["DDS_RTIO_CLK_RATIO"] = 24 >> self.rtio.fine_ts_width


class NIST_QC2(_NIST_Ions):
    """
    NIST QC2 hardware, as used in Quantum I and Quantum II, with new backplane
    and 24 DDS channels.  Two backplanes are used.
    """
    def __init__(self, cpu_type="or1k", **kwargs):
        _NIST_Ions.__init__(self, cpu_type, **kwargs)

        platform = self.platform
        platform.add_extension(nist_qc2.fmc_adapter_io)

        rtio_channels = []
        clock_generators = []

        # All TTL channels are In+Out capable
        for i in range(40):
            phy = ttl_serdes_7series.Inout_8X(
                platform.request("ttl", i))
            self.submodules += phy
            rtio_channels.append(rtio.Channel.from_phy(phy, ififo_depth=512))

        # CLK0, CLK1 are for clock generators, on backplane SMP connectors
        for i in range(2):
            phy = ttl_simple.ClockGen(
                platform.request("clkout", i))
            self.submodules += phy
            clock_generators.append(rtio.Channel.from_phy(phy))

        # user SMA on KC705 board
        phy = ttl_serdes_7series.Inout_8X(platform.request("user_sma_gpio_n_33"))
        self.submodules += phy
        rtio_channels.append(rtio.Channel.from_phy(phy, ififo_depth=512))

        phy = ttl_simple.Output(platform.request("user_led", 2))
        self.submodules += phy
        rtio_channels.append(rtio.Channel.from_phy(phy))

        # AMS101 DAC on KC705 XADC header - optional
        ams101_dac = self.platform.request("ams101_dac", 0)
        phy = ttl_simple.Output(ams101_dac.ldac)
        self.submodules += phy
        rtio_channels.append(rtio.Channel.from_phy(phy))
        self.config["RTIO_REGULAR_TTL_COUNT"] = len(rtio_channels)

        # add clock generators after RTIO_REGULAR_TTL_COUNT
        rtio_channels += clock_generators

        phy = spi.SPIMaster(ams101_dac)
        self.submodules += phy
        self.config["RTIO_FIRST_SPI_CHANNEL"] = len(rtio_channels)
        rtio_channels.append(rtio.Channel.from_phy(
            phy, ofifo_depth=4, ififo_depth=4))

        for i in range(4):
            phy = spi.SPIMaster(self.platform.request("spi", i))
            self.submodules += phy
            rtio_channels.append(rtio.Channel.from_phy(
                phy, ofifo_depth=128, ififo_depth=128))

        self.config["RTIO_FIRST_DDS_CHANNEL"] = len(rtio_channels)
        self.config["RTIO_DDS_COUNT"] = 2
        self.config["DDS_CHANNELS_PER_BUS"] = 12
        self.config["DDS_AD9914"] = None
        self.config["DDS_ONEHOT_SEL"] = None
        for backplane_offset in range(2):
            phy = dds.AD9914(
                platform.request("dds", backplane_offset), 12, onehot=True)
            self.submodules += phy
            rtio_channels.append(rtio.Channel.from_phy(phy,
                                                       ofifo_depth=512,
                                                       ififo_depth=4))

        self.config["RTIO_LOG_CHANNEL"] = len(rtio_channels)
        rtio_channels.append(rtio.LogChannel())

        self.add_rtio(rtio_channels)
        assert self.rtio.fine_ts_width <= 3
        self.config["DDS_RTIO_CLK_RATIO"] = 24 >> self.rtio.fine_ts_width


class _PhaserCRG(Module, AutoCSR):
    def __init__(self, platform, rtio_internal_clk):
        self._clock_sel = CSRStorage()
        self._pll_reset = CSRStorage(reset=1)
        self._pll_locked = CSRStatus()
        self.refclk = Signal()
        self.clock_domains.cd_rtio = ClockDomain()
        self.clock_domains.cd_rtiox4 = ClockDomain(reset_less=True)

        pll_locked = Signal()
        rtio_clk = Signal()
        rtiox4_clk = Signal()
        self.specials += [
            Instance("PLLE2_ADV",
                     p_STARTUP_WAIT="FALSE", o_LOCKED=pll_locked,

                     p_REF_JITTER1=0.01, p_REF_JITTER2=0.01,
                     p_CLKIN1_PERIOD=4.0, p_CLKIN2_PERIOD=4.0,
                     i_CLKIN1=0, i_CLKIN2=self.refclk,
                     # Warning: CLKINSEL=0 means CLKIN2 is selected
                     i_CLKINSEL=~self._clock_sel.storage,

                     # VCO @ 1GHz when using 250MHz input
                     p_CLKFBOUT_MULT=8, p_DIVCLK_DIVIDE=2,
                     i_CLKFBIN=self.cd_rtio.clk,
                     i_RST=self._pll_reset.storage,

                     o_CLKFBOUT=rtio_clk,

                     p_CLKOUT0_DIVIDE=2, p_CLKOUT0_PHASE=0.0,
                     o_CLKOUT0=rtiox4_clk,
                     ),
            Instance("BUFG", i_I=rtio_clk, o_O=self.cd_rtio.clk),
            Instance("BUFG", i_I=rtiox4_clk, o_O=self.cd_rtiox4.clk),
            AsyncResetSynchronizer(self.cd_rtio, ~pll_locked),
            MultiReg(pll_locked | ~self._clock_sel.storage,
                     self._pll_locked.status)
        ]


class AD9154JESD(Module, AutoCSR):
    def __init__(self, platform):
        ps = JESD204BPhysicalSettings(l=4, m=4, n=16, np=16)
        ts = JESD204BTransportSettings(f=2, s=1, k=16, cs=1)
        settings = JESD204BSettings(ps, ts, did=0x5a, bid=0x5)
        linerate = 10e9
        refclk_freq = 250e6
        fabric_freq = 250*1000*1000

        sync_pads = platform.request("ad9154_sync")
        self.jsync = Signal()
        self.refclk = Signal()
        self.specials += DifferentialInput(
            sync_pads.p, sync_pads.n, self.jsync)

        self.clock_domains.cd_jesd = ClockDomain()
        refclk_pads = platform.request("ad9154_refclk")
        platform.add_period_constraint(refclk_pads.p, 1e9/refclk_freq)

        self.specials += [
            Instance("IBUFDS_GTE2", i_CEB=0,
                     i_I=refclk_pads.p, i_IB=refclk_pads.n, o_O=self.refclk),
            Instance("BUFG", i_I=self.refclk, o_O=self.cd_jesd.clk),
            AsyncResetSynchronizer(self.cd_jesd, ResetSignal("rio_phy")),
        ]
        platform.add_period_constraint(self.cd_jesd.clk, 1e9/refclk_freq)

        qpll = GTXQuadPLL(self.refclk, refclk_freq, linerate)
        self.submodules += qpll
        phys = []
        for i in range(4):
            phy = JESD204BPhyTX(
                qpll, platform.request("ad9154_jesd", i), fabric_freq)
            platform.add_period_constraint(phy.gtx.cd_tx.clk, 40*1e9/linerate)
            platform.add_false_path_constraints(self.cd_jesd.clk,
                                                phy.gtx.cd_tx.clk)
            phys.append(phy)
        to_jesd = ClockDomainsRenamer("jesd")
        self.submodules.core = to_jesd(JESD204BCoreTX(phys, settings,
                                                      converter_data_width=32))
        self.submodules.control = to_jesd(JESD204BCoreTXControl(self.core))

        self.comb += [
            platform.request("ad9154_txen", 0).eq(1),
            platform.request("ad9154_txen", 1).eq(1),
            self.core.start.eq(self.jsync),
            platform.request("user_led", 3).eq(self.jsync),
        ]

        # blinking leds for transceiver reset status
        for i in range(4):
            led = platform.request("user_led", 4 + i)
            counter = Signal(max=fabric_freq//2 + 1)
            sync = getattr(self.sync, "phy{}_tx".format(i))
            sync += \
                If(counter == 0,
                    led.eq(~led),
                    counter.eq(fabric_freq//2)
                ).Else(
                    counter.eq(counter - 1)
                )


class AD9154(Module, AutoCSR):
    def __init__(self, platform):
        ad9154_spi = platform.request("ad9154_spi")
        self.comb += ad9154_spi.en.eq(1)

        self.submodules.spi = spi_csr.SPIMaster(ad9154_spi)

        self.submodules.jesd = AD9154JESD(platform)

        self.sawgs = [sawg.Channel(width=16, parallelism=4) for i in range(4)]
        self.submodules += self.sawgs

        x = Signal()
        y = Signal()
        z = Signal()
        self.sync.jesd += x.eq(~x), z.eq(x == y)
        self.sync.rio_phy += y.eq(x)
        for conv, ch in zip(self.jesd.core.sink.flatten(), self.sawgs):
            self.sync.jesd += conv.eq(Mux(z, Cat(ch.o[:2]), Cat(ch.o[2:])))


class Phaser(_NIST_Ions):
    mem_map = {
        "ad9154":   0x50000000,
    }
    mem_map.update(_NIST_Ions.mem_map)

    def __init__(self, cpu_type="or1k", **kwargs):
        _NIST_Ions.__init__(self, cpu_type, **kwargs)

        platform = self.platform
        platform.add_extension(phaser.fmc_adapter_io)

        self.submodules.ad9154 = AD9154(platform)
        self.register_kernel_cpu_csrdevice("ad9154")
        self.config["AD9154_DAC_CS"] = 1 << 0
        self.config["AD9154_CLK_CS"] = 1 << 1

        rtio_channels = []

        phy = ttl_serdes_7series.Inout_8X(
            platform.request("user_sma_gpio_n"))
        self.submodules += phy
        rtio_channels.append(rtio.Channel.from_phy(phy, ififo_depth=128))

        phy = ttl_simple.Output(platform.request("user_led", 2))
        self.submodules += phy
        rtio_channels.append(rtio.Channel.from_phy(phy))

        sysref_pads = platform.request("ad9154_sysref")
        phy = ttl_serdes_7series.Input_8X(sysref_pads.p, sysref_pads.n)
        self.submodules += phy
        rtio_channels.append(rtio.Channel.from_phy(phy, ififo_depth=32,
                                                   ofifo_depth=2))

        phy = ttl_simple.Input(self.ad9154.jesd.jsync)
        self.submodules += phy
        rtio_channels.append(rtio.Channel.from_phy(phy, ififo_depth=32,
                                                   ofifo_depth=2))

        self.config["RTIO_REGULAR_TTL_COUNT"] = len(rtio_channels)

        self.config["RTIO_FIRST_SAWG_CHANNEL"] = len(rtio_channels)
        rtio_channels.extend(rtio.Channel.from_phy(phy)
                             for sawg in self.ad9154.sawgs
                             for phy in sawg.phys)

        self.config["RTIO_LOG_CHANNEL"] = len(rtio_channels)
        rtio_channels.append(rtio.LogChannel())

        # FIXME: dummy
        self.config["RTIO_FIRST_DDS_CHANNEL"] = 0
        self.config["RTIO_DDS_COUNT"] = 1
        self.config["DDS_CHANNELS_PER_BUS"] = 1
        self.config["DDS_AD9914"] = True
        self.config["DDS_ONEHOT_SEL"] = True
        self.config["DDS_RTIO_CLK_RATIO"] = 3

        self.add_rtio(rtio_channels, _PhaserCRG(platform, self.crg.cd_sys.clk))

        self.comb += self.rtio_crg.refclk.eq(self.ad9154.jesd.cd_jesd.clk)


def main():
    parser = argparse.ArgumentParser(
        description="ARTIQ core device builder / KC705 "
                    "+ NIST Ions QC1/CLOCK/QC2 hardware adapters")
    builder_args(parser)
    soc_kc705_args(parser)
    parser.add_argument("-H", "--hw-adapter", default="nist_clock",
                        help="hardware adapter type: "
                             "nist_qc1/nist_clock/nist_qc2/phaser "
                             "(default: %(default)s)")
    args = parser.parse_args()

    hw_adapter = args.hw_adapter.lower()
    if hw_adapter == "nist_qc1":
        cls = NIST_QC1
    elif hw_adapter == "nist_clock":
        cls = NIST_CLOCK
    elif hw_adapter == "nist_qc2":
        cls = NIST_QC2
    elif hw_adapter == "phaser":
        cls = Phaser
    else:
        raise SystemExit("Invalid hardware adapter string (-H/--hw-adapter)")

    soc = cls(**soc_kc705_argdict(args))
    build_artiq_soc(soc, builder_argdict(args))


if __name__ == "__main__":
    main()<|MERGE_RESOLUTION|>--- conflicted
+++ resolved
@@ -8,8 +8,6 @@
 from migen.build.generic_platform import *
 from migen.build.xilinx.vivado import XilinxVivadoToolchain
 from migen.build.xilinx.ise import XilinxISEToolchain
-<<<<<<< HEAD
-from migen.fhdl.specials import Keep
 from migen.genlib.io import DifferentialInput
 
 from jesd204b.common import (JESD204BTransportSettings,
@@ -19,8 +17,6 @@
 from jesd204b.phy import JESD204BPhyTX
 from jesd204b.core import JESD204BCoreTX
 from jesd204b.core import JESD204BCoreTXControl
-=======
->>>>>>> 18c39497
 
 from misoc.interconnect.csr import *
 from misoc.interconnect import wishbone
@@ -152,17 +148,10 @@
         self.register_kernel_cpu_csrdevice("i2c")
         self.config["I2C_BUS_COUNT"] = 1
 
-<<<<<<< HEAD
-    def add_rtio(self, rtio_channels, rtio_crg=None):
-        if rtio_crg is None:
-            rtio_crg = _RTIOCRG(self.platform, self.crg.cd_sys.clk)
-        self.submodules.rtio_crg = rtio_crg
-=======
         self.config["HAS_DDS"] = None
 
     def add_rtio(self, rtio_channels):
         self.submodules.rtio_crg = _RTIOCRG(self.platform, self.crg.cd_sys.clk)
->>>>>>> 18c39497
         self.csr_devices.append("rtio_crg")
         self.submodules.rtio = rtio.RTIO(rtio_channels)
         self.register_kernel_cpu_csrdevice("rtio")
@@ -393,11 +382,10 @@
 
 
 class _PhaserCRG(Module, AutoCSR):
-    def __init__(self, platform, rtio_internal_clk):
+    def __init__(self, platform, refclk):
         self._clock_sel = CSRStorage()
         self._pll_reset = CSRStorage(reset=1)
         self._pll_locked = CSRStatus()
-        self.refclk = Signal()
         self.clock_domains.cd_rtio = ClockDomain()
         self.clock_domains.cd_rtiox4 = ClockDomain(reset_less=True)
 
@@ -410,7 +398,7 @@
 
                      p_REF_JITTER1=0.01, p_REF_JITTER2=0.01,
                      p_CLKIN1_PERIOD=4.0, p_CLKIN2_PERIOD=4.0,
-                     i_CLKIN1=0, i_CLKIN2=self.refclk,
+                     i_CLKIN1=0, i_CLKIN2=refclk,
                      # Warning: CLKINSEL=0 means CLKIN2 is selected
                      i_CLKINSEL=~self._clock_sel.storage,
 
@@ -430,6 +418,8 @@
             MultiReg(pll_locked | ~self._clock_sel.storage,
                      self._pll_locked.status)
         ]
+        self.cd_rtio.clk.attr.add("keep")
+        platform.add_period_constraint(self.cd_rtio.clk, 8.)
 
 
 class AD9154JESD(Module, AutoCSR):
@@ -443,28 +433,29 @@
 
         sync_pads = platform.request("ad9154_sync")
         self.jsync = Signal()
-        self.refclk = Signal()
         self.specials += DifferentialInput(
             sync_pads.p, sync_pads.n, self.jsync)
 
+        refclk = Signal()
         self.clock_domains.cd_jesd = ClockDomain()
         refclk_pads = platform.request("ad9154_refclk")
-        platform.add_period_constraint(refclk_pads.p, 1e9/refclk_freq)
 
         self.specials += [
             Instance("IBUFDS_GTE2", i_CEB=0,
-                     i_I=refclk_pads.p, i_IB=refclk_pads.n, o_O=self.refclk),
-            Instance("BUFG", i_I=self.refclk, o_O=self.cd_jesd.clk),
+                     i_I=refclk_pads.p, i_IB=refclk_pads.n, o_O=refclk),
+            Instance("BUFG", i_I=refclk, o_O=self.cd_jesd.clk),
             AsyncResetSynchronizer(self.cd_jesd, ResetSignal("rio_phy")),
         ]
+        self.cd_jesd.clk.attr.add("keep")
         platform.add_period_constraint(self.cd_jesd.clk, 1e9/refclk_freq)
 
-        qpll = GTXQuadPLL(self.refclk, refclk_freq, linerate)
+        qpll = GTXQuadPLL(refclk, refclk_freq, linerate)
         self.submodules += qpll
         phys = []
         for i in range(4):
             phy = JESD204BPhyTX(
                 qpll, platform.request("ad9154_jesd", i), fabric_freq)
+            phy.gtx.cd_tx.clk.attr.add("keep")
             platform.add_period_constraint(phy.gtx.cd_tx.clk, 40*1e9/linerate)
             platform.add_false_path_constraints(self.cd_jesd.clk,
                                                 phy.gtx.cd_tx.clk)
@@ -483,16 +474,15 @@
 
         # blinking leds for transceiver reset status
         for i in range(4):
-            led = platform.request("user_led", 4 + i)
-            counter = Signal(max=fabric_freq//2 + 1)
+            counter = Signal(max=fabric_freq)
+            self.comb += platform.request("user_led", 4 + i).eq(counter[-1])
             sync = getattr(self.sync, "phy{}_tx".format(i))
-            sync += \
+            sync += [
+                counter.eq(counter - 1),
                 If(counter == 0,
-                    led.eq(~led),
-                    counter.eq(fabric_freq//2)
-                ).Else(
-                    counter.eq(counter - 1)
+                    counter.eq(fabric_freq - 1)
                 )
+            ]
 
 
 class AD9154(Module, AutoCSR):
@@ -516,17 +506,42 @@
             self.sync.jesd += conv.eq(Mux(z, Cat(ch.o[:2]), Cat(ch.o[2:])))
 
 
-class Phaser(_NIST_Ions):
+class Phaser(MiniSoC, AMPSoC):
     mem_map = {
-        "ad9154":   0x50000000,
+        "timer_kernel":  0x10000000, # (shadow @0x90000000)
+        "rtio":          0x20000000, # (shadow @0xa0000000)
+        "i2c":           0x30000000, # (shadow @0xb0000000)
+        "mailbox":       0x70000000, # (shadow @0xf0000000)
+        "ad9154":        0x50000000,
     }
-    mem_map.update(_NIST_Ions.mem_map)
+    mem_map.update(MiniSoC.mem_map)
 
     def __init__(self, cpu_type="or1k", **kwargs):
-        _NIST_Ions.__init__(self, cpu_type, **kwargs)
+        MiniSoC.__init__(self,
+                         cpu_type=cpu_type,
+                         sdram_controller_type="minicon",
+                         l2_size=128*1024,
+                         with_timer=False,
+                         ident=artiq_version,
+                         **kwargs)
+        AMPSoC.__init__(self)
+        self.platform.toolchain.bitstream_commands.extend([
+            "set_property BITSTREAM.GENERAL.COMPRESS True [current_design]",
+        ])
 
         platform = self.platform
+        platform.add_extension(_ams101_dac)
         platform.add_extension(phaser.fmc_adapter_io)
+
+        self.submodules.leds = gpio.GPIOOut(Cat(
+            platform.request("user_led", 0),
+            platform.request("user_led", 1)))
+        self.csr_devices.append("leds")
+
+        i2c = platform.request("i2c")
+        self.submodules.i2c = gpio.GPIOTristate([i2c.scl, i2c.sda])
+        self.register_kernel_cpu_csrdevice("i2c")
+        self.config["I2C_BUS_COUNT"] = 1
 
         self.submodules.ad9154 = AD9154(platform)
         self.register_kernel_cpu_csrdevice("ad9154")
@@ -565,17 +580,25 @@
         self.config["RTIO_LOG_CHANNEL"] = len(rtio_channels)
         rtio_channels.append(rtio.LogChannel())
 
-        # FIXME: dummy
         self.config["RTIO_FIRST_DDS_CHANNEL"] = 0
         self.config["RTIO_DDS_COUNT"] = 1
         self.config["DDS_CHANNELS_PER_BUS"] = 1
-        self.config["DDS_AD9914"] = True
-        self.config["DDS_ONEHOT_SEL"] = True
-        self.config["DDS_RTIO_CLK_RATIO"] = 3
-
-        self.add_rtio(rtio_channels, _PhaserCRG(platform, self.crg.cd_sys.clk))
-
-        self.comb += self.rtio_crg.refclk.eq(self.ad9154.jesd.cd_jesd.clk)
+        self.config["DDS_ONEHOT_SEL"] = 1
+        self.config["DDS_RTIO_CLK_RATIO"] = 8
+
+        self.submodules.rtio_crg = _PhaserCRG(platform, self.ad9154.jesd.cd_jesd.clk)
+        self.csr_devices.append("rtio_crg")
+        self.submodules.rtio = rtio.RTIO(rtio_channels)
+        self.register_kernel_cpu_csrdevice("rtio")
+        self.submodules.rtio_moninj = rtio.MonInj(rtio_channels)
+        self.csr_devices.append("rtio_moninj")
+        self.submodules.rtio_analyzer = rtio.Analyzer(self.rtio,
+            self.get_native_sdram_if())
+        self.csr_devices.append("rtio_analyzer")
+
+        platform.add_false_path_constraints(
+            self.crg.cd_sys.clk,
+            self.rtio_crg.cd_rtio.clk)
 
 
 def main():
