#!/usr/bin/env python3

import argparse
import inspect
import os
import select
import sys

from numpy import int32

from artiq.experiment import *
from artiq.coredevice.core import Core
from artiq.coredevice.ttl import TTLOut, TTLInOut
from artiq.coredevice.urukul import CPLD as UrukulCPLD
from artiq.coredevice.ad9910 import AD9910, SyncDataEeprom
from artiq.coredevice.mirny import Mirny
from artiq.coredevice.almazny import AlmaznyLegacy, AlmaznyChannel
from artiq.coredevice.adf5356 import ADF5356
from artiq.coredevice.sampler import Sampler
from artiq.coredevice.zotino import Zotino
from artiq.coredevice.fastino import Fastino
from artiq.coredevice.phaser import Phaser, PHASER_GW_BASE, PHASER_GW_MIQRO
from artiq.coredevice.grabber import Grabber
from artiq.coredevice.suservo import SUServo, Channel as SUServoChannel
from artiq.coredevice.shuttler import (
    Config as ShuttlerConfig,
    Trigger as ShuttlerTrigger,
    DCBias as ShuttlerDCBias,
    DDS as ShuttlerDDS,
    Relay as ShuttlerRelay,
    ADC as ShuttlerADC,
    shuttler_volt_to_mu)
from artiq.coredevice.cxp_grabber import CXPGrabber
from artiq.master.databases import DeviceDB
from artiq.master.worker_db import DeviceManager


if os.name == "nt":
    import msvcrt


def chunker(seq, size):
    res = []
    for el in seq:
        res.append(el)
        if len(res) == size:
            yield res
            res = []
    if res:
        yield res


@rpc
def is_enter_pressed() -> bool:
    if os.name == "nt":
        if msvcrt.kbhit() and msvcrt.getch() == b"\r":
            return True
        else:
            return False
    else:
        if select.select([sys.stdin, ], [], [], 0.0)[0]:
            sys.stdin.read(1)
            return True
        else:
            return False


@compile
class SinaraTester(EnvExperiment):
    core: KernelInvariant[Core]

    def build(self):
        self.setattr_device("core")

        self.leds = dict()
        self.ttl_outs = dict()
        self.ttl_ins = dict()
        self.urukul_cplds = dict()
        self.urukuls = dict()
        self.samplers = dict()
        self.zotinos = dict()
        self.fastinos = dict()
        self.phasers = dict()
        self.grabbers = dict()
        self.mirny_cplds = dict()
        self.mirnies = dict()
        self.suservos = dict()
        self.suschannels = dict()
        self.legacy_almaznys = dict()
        self.almaznys = dict()
        self.shuttler = dict()
        self.songbirds = dict()
        self.coaxpress_sfps = dict()

        ddb = self.get_device_db()
        for name, desc in ddb.items():
            if isinstance(desc, dict) and desc["type"] == "local":
                module, cls = desc["module"], desc["class"]
                if (module, cls) == ("artiq.coredevice.ttl", "TTLOut"):
                    dev = self.get_device(name)
                    if "led" in name:  # guess
                        self.leds[name] = dev
                    else:
                        self.ttl_outs[name] = dev
                elif (module, cls) == ("artiq.coredevice.ttl", "TTLInOut"):
                    self.ttl_ins[name] = self.get_device(name)
                elif (module, cls) == ("artiq.coredevice.urukul", "CPLD"):
                    self.urukul_cplds[name] = self.get_device(name)
                elif (module, cls) == ("artiq.coredevice.ad9910", "AD9910"):
                    self.urukuls[name] = self.get_device(name)
                elif (module, cls) == ("artiq.coredevice.ad9912", "AD9912"):
                    self.urukuls[name] = self.get_device(name)
                elif (module, cls) == ("artiq.coredevice.sampler", "Sampler"):
                    self.samplers[name] = self.get_device(name)
                elif (module, cls) == ("artiq.coredevice.zotino", "Zotino"):
                    self.zotinos[name] = self.get_device(name)
                elif (module, cls) == ("artiq.coredevice.fastino", "Fastino"):
                    self.fastinos[name] = self.get_device(name)
                elif (module, cls) == ("artiq.coredevice.phaser", "Phaser"):
                    self.phasers[name] = self.get_device(name)
                elif (module, cls) == ("artiq.coredevice.grabber", "Grabber"):
                    self.grabbers[name] = self.get_device(name)
                elif (module, cls) == ("artiq.coredevice.mirny", "Mirny"):
                    self.mirny_cplds[name] = self.get_device(name)
                elif (module, cls) == ("artiq.coredevice.adf5356", "ADF5356"):
                    self.mirnies[name] = self.get_device(name)
                elif (module, cls) == ("artiq.coredevice.suservo", "SUServo"):
                    self.suservos[name] = self.get_device(name)
                elif (module, cls) == ("artiq.coredevice.suservo", "Channel"):
                    self.suschannels[name] = self.get_device(name)
                elif (module, cls) == ("artiq.coredevice.almazny", "AlmaznyLegacy"):
                    self.legacy_almaznys[name] = self.get_device(name)
                elif (module, cls) == ("artiq.coredevice.almazny", "AlmaznyChannel"):
                    self.almaznys[name] = self.get_device(name)
                elif (module, cls) == ("artiq.coredevice.shuttler", "Config"):
                    shuttler_name  = name.replace("_config", "")
                    self.shuttler[shuttler_name] = ({
                        "config": self.get_device(name),
                        "trigger": self.get_device("{}_trigger".format(shuttler_name)),
                        "leds": [self.get_device("{}_led{}".format(shuttler_name, i)) for i in range(2)],
                        "dcbias": [self.get_device("{}_dcbias{}".format(shuttler_name, i)) for i in range(16)],
                        "dds": [self.get_device("{}_dds{}".format(shuttler_name, i)) for i in range(16)],
                        "relay": self.get_device("{}_relay".format(shuttler_name)),
                        "adc": self.get_device("{}_adc".format(shuttler_name)),
                    })
                elif (module, cls) == ("artiq.coredevice.songbird", "Songbird"):
                    songbird_name = name.replace("_config", "")
                    self.songbirds[songbird_name] = ({
                        "config": self.get_device(name),
                        "leds": [self.get_device(f"{songbird_name}_led{i}") for i in range(2)],
                        "dds": [self.get_device(f"{songbird_name}_dds{i}") for i in range(4)],
                    })
                elif (module, cls) == ("artiq.coredevice.cxp_grabber", "CXPGrabber"):
                    self.coaxpress_sfps[name] = self.get_device(name)

        # Remove Urukul, Sampler, Zotino and Mirny control signals
        # from TTL outs (tested separately) and remove Urukuls covered by
        # SUServo
        ddb = self.get_device_db()
        for name, desc in ddb.items():
            if isinstance(desc, dict) and desc["type"] == "local":
                module, cls = desc["module"], desc["class"]
                if ((module, cls) == ("artiq.coredevice.ad9910", "AD9910")
                    or (module, cls) == ("artiq.coredevice.ad9912", "AD9912")):
                    if "sw_device" in desc["arguments"]:
                        sw_device = desc["arguments"]["sw_device"]
                        del self.ttl_outs[sw_device]
                elif (module, cls) == ("artiq.coredevice.urukul", "CPLD"):
                    if "io_update_device" in desc["arguments"]:
                        io_update_device = desc["arguments"]["io_update_device"]
                        del self.ttl_outs[io_update_device]
                # check for suservos and delete respective urukuls
                elif (module, cls) == ("artiq.coredevice.suservo", "SUServo"):
                    for cpld in desc["arguments"]["cpld_devices"]:
                        del self.urukul_cplds[cpld]
                    for dds in desc["arguments"]["dds_devices"]:
                        del self.urukuls[dds]
                elif (module, cls) == ("artiq.coredevice.sampler", "Sampler"):
                    cnv_device = desc["arguments"]["cnv_device"]
                    del self.ttl_outs[cnv_device]
                elif (module, cls) == ("artiq.coredevice.zotino", "Zotino"):
                    ldac_device = desc["arguments"]["ldac_device"]
                    clr_device = desc["arguments"]["clr_device"]
                    del self.ttl_outs[ldac_device]
                    del self.ttl_outs[clr_device]
                elif (module, cls) == ("artiq.coredevice.adf5356", "ADF5356"):
                    sw_device = desc["arguments"]["sw_device"]
                    del self.ttl_outs[sw_device]

        # Sort everything by RTIO channel number
        self.leds = sorted(self.leds.items(), key=lambda x: x[1].channel)
        self.ttl_outs = sorted(self.ttl_outs.items(), key=lambda x: x[1].channel)
        self.ttl_ins = sorted(self.ttl_ins.items(), key=lambda x: x[1].channel)
        self.urukuls = sorted(self.urukuls.items(), key=lambda x: (x[1].cpld.bus.channel, x[1].chip_select))
        self.samplers = sorted(self.samplers.items(), key=lambda x: x[1].cnv.channel)
        self.zotinos = sorted(self.zotinos.items(), key=lambda x: x[1].bus.channel)
        self.fastinos = sorted(self.fastinos.items(), key=lambda x: x[1].channel)
        self.phasers = sorted(self.phasers.items(), key=lambda x: x[1].channel_base)
        self.grabbers = sorted(self.grabbers.items(), key=lambda x: x[1].channel_base)
        self.mirnies = sorted(self.mirnies.items(), key=lambda x: (x[1].cpld.bus.channel, x[1].channel))
        self.suservos = sorted(self.suservos.items(), key=lambda x: x[1].channel)
        self.suschannels = sorted(self.suschannels.items(), key=lambda x: x[1].channel)
        self.shuttler = sorted(self.shuttler.items(), key=lambda x: x[1]["leds"][0].channel)
        self.songbirds = sorted(self.songbirds.items(), key=lambda x: x[1]["leds"][0].channel)
        self.coaxpress_sfps = sorted(self.coaxpress_sfps.items(), key=lambda x: x[1].channel)

    @kernel
    def test_led(self, led: TTLOut):
        while not is_enter_pressed():
            self.core.break_realtime()
            # do not fill the FIFOs too much to avoid long response times
            t = now_mu() - self.core.seconds_to_mu(0.2)
            while self.core.get_rtio_counter_mu() < t:
                pass
            for i in range(3):
                led.pulse(100.*ms)
                self.core.delay(100.*ms)

    def test_leds(self):
        print("*** Testing LEDs.")
        print("Check for blinking. Press ENTER when done.")

        for led_name, led_dev in self.leds:
            print("Testing LED: {}".format(led_name))
            self.test_led(led_dev)

    @kernel
    def test_ttl_out_chunk(self, ttl_chunk: list[TTLOut]):
        while not is_enter_pressed():
            self.core.break_realtime()
            for _ in range(50000):
                i = 0
                for ttl in ttl_chunk:
                    i += 1
                    for _ in range(i):
                        ttl.pulse(1.*us)
                        self.core.delay(1.*us)
                    self.core.delay(10.*us)

    def test_ttl_outs(self):
        print("*** Testing TTL outputs.")
        print("Outputs are tested in groups of 4. Touch each TTL connector")
        print("with the oscilloscope probe tip, and check that the number of")
        print("pulses corresponds to its number in the group.")
        print("Press ENTER when done.")

        for ttl_chunk in chunker(self.ttl_outs, 4):
            print("Testing TTL outputs: {}.".format(", ".join(name for name, dev in ttl_chunk)))
            self.test_ttl_out_chunk([dev for name, dev in ttl_chunk])

    # NAC3TODO https://git.m-labs.hk/M-Labs/nac3/issues/101
    @kernel
    def test_ttl_in(self, ttl_out: TTLOut, ttl_in: TTLInOut) -> bool:
        n = 42
        self.core.break_realtime()
        with parallel:
            ttl_in.gate_rising(1.*ms)
            with sequential:
                self.core.delay(50.*us)
                for _ in range(n):
                    ttl_out.pulse(2.*us)
                    self.core.delay(2.*us)
        return ttl_in.count(now_mu()) == n

    def test_ttl_ins(self):
        print("*** Testing TTL inputs.")
        if not self.ttl_outs:
            print("No TTL output channel available to use as stimulus.")
            return
        default_ttl_out_name, default_ttl_out_dev = next(iter(self.ttl_outs))
        ttl_out_name = input("TTL device to use as stimulus (default: {}): ".format(default_ttl_out_name))
        if ttl_out_name:
            ttl_out_dev = self.get_device(ttl_out_name)
        else:
            ttl_out_name = default_ttl_out_name
            ttl_out_dev = default_ttl_out_dev
        for ttl_in_name, ttl_in_dev in self.ttl_ins:
            print("Connect {} to {}. Press ENTER when done."
                  .format(ttl_out_name, ttl_in_name))
            input()
            if self.test_ttl_in(ttl_out_dev, ttl_in_dev):
                print("PASSED")
            else:
                print("FAILED")

    @kernel
    def init_urukul(self, cpld: UrukulCPLD):
        self.core.break_realtime()
        cpld.init()

    @kernel
    def test_urukul_att(self, cpld: UrukulCPLD):
        self.core.break_realtime()
        for i in range(32):
            test_word = 1 << i
            cpld.set_all_att_mu(test_word)
            readback_word = cpld.get_att_mu()
            if readback_word != test_word:
                print_rpc((readback_word, test_word))
                # NAC3TODO raise ValueError
                pass

    # NAC3TODO: AD9912 support
    @kernel
    def calibrate_urukul(self, channel: AD9910) -> tuple[int32, int32]:
        self.core.break_realtime()
        channel.init()
        self.core.break_realtime()
        sync_delay_seed, _ = channel.tune_sync_delay()
        self.core.break_realtime()
        io_update_delay = channel.tune_io_update_delay()
        return sync_delay_seed, io_update_delay

    @kernel
    def setup_urukul(self, channel: AD9910, frequency: float):
        self.core.break_realtime()
        channel.init()
        channel.set(frequency*MHz)
        channel.cfg_sw(True)
        channel.set_att(6.)

    @kernel
    def cfg_sw_off_urukul(self, channel: AD9910):
        self.core.break_realtime()
        channel.cfg_sw(False)

    @kernel
    def rf_switch_wave(self, channels: list[TTLOut]):
        while not is_enter_pressed():
            self.core.break_realtime()
            # do not fill the FIFOs too much to avoid long response times
            t = now_mu() - self.core.seconds_to_mu(0.2)
            while self.core.get_rtio_counter_mu() < t:
                pass
            for channel in channels:
                channel.pulse(100.*ms)
                self.core.delay(100.*ms)

    # We assume that RTIO channels for switches are grouped by card.
    def test_urukuls(self):
        print("*** Testing Urukul DDSes.")

        for name, cpld in sorted(self.urukul_cplds.items(), key=lambda x: x[0]):
            print(name + ": initializing CPLD...")
            self.init_urukul(cpld)
            print(name + ": testing attenuator digital control...")
            self.test_urukul_att(cpld)
            print(name + ": done")

        print("Calibrating inter-device synchronization...")
        for channel_name, channel_dev in self.urukuls:
            if (not isinstance(channel_dev, AD9910) or
                    not isinstance(channel_dev.sync_data, SyncDataEeprom)):
                print("{}\tno EEPROM synchronization".format(channel_name))
            else:
                eeprom = channel_dev.sync_data.eeprom_device
                offset = channel_dev.sync_data.eeprom_offset
                sync_delay_seed, io_update_delay = self.calibrate_urukul(channel_dev)
                print("{}\t{} {}".format(channel_name, sync_delay_seed, io_update_delay))
                eeprom_word = int32((sync_delay_seed << 24) | (io_update_delay << 16))
                eeprom.write_i32(offset, eeprom_word)
        print("...done")

        print("All urukul channels active.")
        print("Check each channel amplitude (~1.6Vpp/8dbm at 50ohm) and frequency.")
        print("Frequencies:")
        for card_n, channels in enumerate(chunker(self.urukuls, 4)):
            for channel_n, (channel_name, channel_dev) in enumerate(channels):
                frequency = 10*(card_n + 1) + channel_n
                print("{}\t{}MHz".format(channel_name, frequency))
                self.setup_urukul(channel_dev, float(frequency))
        print("Press ENTER when done.")
        input()

        sw = [channel_dev for channel_name, channel_dev in self.urukuls if channel_dev.sw.is_some()]
        if sw:
            print("Testing RF switch control. Check LEDs at urukul RF ports.")
            print("Press ENTER when done.")
            for swi in sw:
                self.cfg_sw_off_urukul(swi)
            self.rf_switch_wave([swi.sw.unwrap() for swi in sw])

    @kernel
    def init_mirny(self, cpld: Mirny):
        self.core.break_realtime()
        cpld.init()

    @kernel
    def setup_mirny(self, channel: ADF5356, frequency: float):
        self.core.break_realtime()
        channel.init()

        channel.set_att(11.5*dB)
        channel.sw.on()
        self.core.break_realtime()

        channel.set_frequency(frequency*MHz)
        self.core.delay(5.*ms)

    @kernel
    def sw_off_mirny(self, channel: ADF5356):
        self.core.break_realtime()
        channel.sw.off()

    @kernel
    def mirny_rf_switch_wave(self, channels: list[TTLOut]):
        while not is_enter_pressed():
            self.core.break_realtime()
            # do not fill the FIFOs too much to avoid long response times
            t = now_mu() - self.core.seconds_to_mu(0.2)
            while self.core.get_rtio_counter_mu() < t:
                pass
            for channel in channels:
                channel.pulse(100.*ms)
                self.core.delay(100.*ms)
    @kernel
    def init_legacy_almazny(self, almazny: AlmaznyLegacy):
        self.core.break_realtime()
        almazny.init()
        almazny.output_toggle(True)

    @kernel
    def legacy_almazny_set_attenuators_mu(self, almazny: AlmaznyLegacy, ch: int32, atts: int32):
        self.core.break_realtime()
        almazny.set_att_mu(ch, atts)

    @kernel
    def legacy_almazny_att_test(self, almazny: AlmaznyLegacy):
        # change attenuation bit by bit over time for all channels
        att_mu = 0
        while not is_enter_pressed():
            self.core.break_realtime()
            t = now_mu() - self.core.seconds_to_mu(0.5)
            while self.core.get_rtio_counter_mu() < t:
                pass
            for ch in range(4):
                almazny.set_att_mu(ch, att_mu)
            self.core.delay(250.*ms)
            if att_mu == 0:
                att_mu = 1
            else:
                att_mu = (att_mu << 1) & 0x3F
    
    @kernel
    def legacy_almazny_toggle_output(self, almazny: AlmaznyLegacy, rf_on: bool):
        self.core.break_realtime()
        almazny.output_toggle(rf_on)

    def test_legacy_almaznys(self):
        print("*** Testing legacy Almaznys (v1.1 or older).")
        for name, almazny in sorted(self.legacy_almaznys.items(), key=lambda x: x[0]):
            print(name + "...")
            print("Initializing Mirny CPLDs...")
            for name, cpld in sorted(self.mirny_cplds.items(), key=lambda x: x[0]):
                print(name + "...")
                self.init_mirny(cpld)
            print("...done")
            print("Testing attenuators. Frequencies:")
            for card_n, channels in enumerate(chunker(self.mirnies, 4)):
                for channel_n, (channel_name, channel_dev) in enumerate(channels):
                    frequency = 2000. + card_n * 250 + channel_n * 50
                    print("{}\t{}MHz".format(channel_name, frequency*2))
                    self.setup_mirny(channel_dev, frequency)
            self.init_legacy_almazny(almazny)
            print("SR outputs are OFF. Press ENTER when done.")
            self.legacy_almazny_toggle_output(almazny, False)
            input()
            print("RF ON, attenuators are tested. Press ENTER when done.")
            self.legacy_almazny_toggle_output(almazny, True)
            self.legacy_almazny_att_test(almazny)
            self.legacy_almazny_toggle_output(almazny, False)

    @kernel
    def almazny_led_wave(self, almaznys: list[AlmaznyChannel]):
        while not is_enter_pressed():
            self.core.break_realtime()
            # do not fill the FIFOs too much to avoid long response times
            t = now_mu() - self.core.seconds_to_mu(0.2)
            while self.core.get_rtio_counter_mu() < t:
                pass
            for ch in almaznys:
                ch.set(31.5, False, True)
                self.core.delay(100.*ms)
                ch.set(31.5, False, False)
    
    @kernel
    def almazny_att_test(self, almaznys: list[AlmaznyChannel]):
        rf_en = 1
        led = 1
        att_mu = 0
        while not is_enter_pressed():
            self.core.break_realtime()
            t = now_mu() - self.core.seconds_to_mu(0.2)
            while self.core.get_rtio_counter_mu() < t:
                pass
            setting = led << 7 | rf_en << 6 | (att_mu & 0x3F)
            for ch in almaznys:
                ch.set_mu(setting)
            self.core.delay(250.*ms)
            if att_mu == 0:
                att_mu = 1
            else:
                att_mu = (att_mu << 1) & 0x3F

    def test_almaznys(self):
        print("*** Testing Almaznys (v1.2+).")
        print("Initializing Mirny CPLDs...")
        for name, cpld in sorted(self.mirny_cplds.items(), key=lambda x: x[0]):
            print(name + "...")
            self.init_mirny(cpld)
        print("...done")
        print("Frequencies:")
        for card_n, channels in enumerate(chunker(self.mirnies, 4)):
            for channel_n, (channel_name, channel_dev) in enumerate(channels):
                frequency = 2000 + card_n * 250 + channel_n * 50
                print("{}\t{}MHz".format(channel_name, frequency*2))
                self.setup_mirny(channel_dev, frequency)
        print("RF ON, attenuators are tested. Press ENTER when done.")
        self.almazny_att_test([ch for _, ch in self.almaznys.items()])
        print("RF OFF, testing LEDs. Press ENTER when done.")
        self.almazny_led_wave([ch for _, ch in self.almaznys.items()])

    def test_mirnies(self):
        print("*** Testing Mirny PLLs.")

        print("Initializing CPLDs...")
        for name, cpld in sorted(self.mirny_cplds.items(), key=lambda x: x[0]):
            print(name + "...")
            self.init_mirny(cpld)
        print("...done")

        print("All mirny channels active.")
        print("Frequencies:")
        for card_n, channels in enumerate(chunker(self.mirnies, 4)):
            for channel_n, (channel_name, channel_dev) in enumerate(channels):
                frequency = float(1000 + 100 * (card_n + 1) + channel_n * 10)
                print("{}\t{}MHz".format(channel_name, frequency))
                self.setup_mirny(channel_dev, frequency)
                print("{} info: {}".format(channel_name, channel_dev.info()))
        print("Press ENTER when done.")
        input()

        sw = [channel_dev for channel_name, channel_dev in self.mirnies if hasattr(channel_dev, "sw")]
        if sw:
            print("Testing RF switch control. Check LEDs at mirny RF ports.")
            print("Press ENTER when done.")
            for swi in sw:
                self.sw_off_mirny(swi)
            self.mirny_rf_switch_wave([swi.sw for swi in sw])

    @rpc
    def update_sampler_voltages(self, voltages: list[float]):
        self.sampler_voltages = voltages

    @kernel
    def get_sampler_voltages(self, sampler: Sampler):
        self.core.break_realtime()
        sampler.init()
        self.core.delay(5.*ms)
        for i in range(8):
            sampler.set_gain_mu(i, 0)
            self.core.delay(100.*us)
        smp = [0. for _ in range(8)]
        sampler.sample(smp)
        self.update_sampler_voltages(smp)

    def test_samplers(self):
        print("*** Testing Sampler ADCs.")
        for card_name, card_dev in self.samplers:
            print("Testing: ", card_name)

            for channel in range(8):
                print("Apply 1.5V to channel {}. Press ENTER when done.".format(channel))
                input()

                self.get_sampler_voltages(card_dev)

                passed = True
                for n, voltage in enumerate(self.sampler_voltages):
                    if n == channel:
                        if abs(voltage - 1.5) > 0.2:
                            passed = False
                    else:
                        if abs(voltage) > 0.2:
                            passed = False
                if passed:
                    print("PASSED")
                else:
                    print("FAILED")
                    print(" ".join(["{:.1f}".format(x) for x in self.sampler_voltages]))

    @kernel
    def set_zotino_voltages(self, zotino: Zotino, voltages: list[float]):
        self.core.break_realtime()
        zotino.init()
        self.core.delay(200.*us)
        i = 0
        for voltage in voltages:
            zotino.write_dac(i, voltage)
            self.core.delay(100.*us)
            i += 1
        zotino.load()

    @kernel
    def zotinos_led_wave(self, zotinos: list[Zotino]):
        while not is_enter_pressed():
            self.core.break_realtime()
            # do not fill the FIFOs too much to avoid long response times
            t = now_mu() - self.core.seconds_to_mu(0.2)
            while self.core.get_rtio_counter_mu() < t:
                pass
            for zotino in zotinos:
                for i in range(8):
                    zotino.set_leds(1 << i)
                    self.core.delay(100.*ms)
                zotino.set_leds(0)
                self.core.delay(100.*ms)

    def test_zotinos(self):
        print("*** Testing Zotino DACs and USER LEDs.")
        print("Voltages:")
        for card_n, (card_name, card_dev) in enumerate(self.zotinos):
            voltages = [(-1)**i*(2.*card_n + .1*(i//2 + 1)) for i in range(32)]
            print(card_name, " ".join(["{:.1f}".format(x) for x in voltages]))
            self.set_zotino_voltages(card_dev, voltages)
        print("Press ENTER when done.")
        # Test switching on/off USR_LEDs at the same time
        self.zotinos_led_wave(
            [card_dev for _, (__, card_dev) in enumerate(self.zotinos)]
        )

    @kernel
    def set_fastino_voltages(self, fastino: Fastino, voltages: list[float]):
        self.core.break_realtime()
        fastino.init()
        self.core.delay(200.*us)
        for i in range(0, 32, fastino.width):
            if fastino.width == 1:
                fastino.set_dac(i, voltages[i])
            else:
                fastino.set_group(i, voltages[i:i+fastino.width])
            self.core.delay(100.*us)

    @kernel
    def fastinos_led_wave(self, fastinos: list[Fastino]):
        while not is_enter_pressed():
            self.core.break_realtime()
            # do not fill the FIFOs too much to avoid long response times
            t = now_mu() - self.core.seconds_to_mu(0.2)
            while self.core.get_rtio_counter_mu() < t:
                pass
            for fastino in fastinos:
                for i in range(8):
                    fastino.set_leds(1 << i)
                    self.core.delay(100.*ms)
                fastino.set_leds(0)
                self.core.delay(100.*ms)

    def test_fastinos(self):
        print("*** Testing Fastino DACs and USER LEDs.")
        print("Voltages:")
        for card_n, (card_name, card_dev) in enumerate(self.fastinos):
            voltages = [(-1)**i*(2.*card_n + .1*(i//2 + 1)) for i in range(32)]
            print(card_name, " ".join(["{:.1f}".format(x) for x in voltages]))
            self.set_fastino_voltages(card_dev, voltages)
        print("Press ENTER when done.")
        # Test switching on/off USR_LEDs at the same time
        self.fastinos_led_wave(
            [card_dev for _, (__, card_dev) in enumerate(self.fastinos)]
        )

    @kernel
    def set_phaser_frequencies(self, phaser: Phaser, duc: float, osc: list[float]):
        self.core.break_realtime()
        phaser.init()
        self.core.delay(1.*ms)
        if phaser.gw_rev == PHASER_GW_BASE:
            phaser.channel[0].set_duc_frequency(duc)
            phaser.channel[0].set_duc_cfg()
            phaser.channel[0].set_att(6.*dB)
            phaser.channel[1].set_duc_frequency(-duc)
            phaser.channel[1].set_duc_cfg()
            phaser.channel[1].set_att(6.*dB)
            phaser.duc_stb()
            self.core.delay(1.*ms)
            for i in range(len(osc)):
                phaser.channel[0].oscillator[i].set_frequency(osc[i])
                phaser.channel[0].oscillator[i].set_amplitude_phase(.2)
                phaser.channel[1].oscillator[i].set_frequency(-osc[i])
                phaser.channel[1].oscillator[i].set_amplitude_phase(.2)
                self.core.delay(1.*ms)
        elif phaser.gw_rev == PHASER_GW_MIQRO:
            for ch in range(2):
                phaser.channel[ch].set_att(6.*dB)
                phaser.channel[ch].set_duc_cfg()
                sign = 1. - 2.*float(ch)
                for i in range(len(osc)):
                    phaser.channel[ch].miqro.set_profile(i, profile=1,
                                                         frequency=sign*(duc + osc[i]), amplitude=1./float(len(osc)))
                    self.core.delay(100.*us)
                phaser.channel[ch].miqro.set_window(
                    start=0x000, iq=[(1., 0.)], order=0, tail=False)
                phaser.channel[ch].miqro.pulse(
                    window=0x000, profiles=[1 for _ in range(len(osc))])
                self.core.delay(1.*ms)
        else:
            raise ValueError

    @kernel
    def phaser_led_wave(self, phasers: list[Phaser]):
        while not is_enter_pressed():
            self.core.break_realtime()
            # do not fill the FIFOs too much to avoid long response times
            t = now_mu() - self.core.seconds_to_mu(.2)
            while self.core.get_rtio_counter_mu() < t:
                pass
            for phaser in phasers:
                for i in range(6):
                    phaser.set_leds(1 << i)
                    self.core.delay(100.*ms)
                phaser.set_leds(0)
                self.core.delay(100.*ms)

    def test_phasers(self):
        print("*** Testing Phaser DACs and 6 USER LEDs.")
        print("Frequencies:")
        for card_n, (card_name, card_dev) in enumerate(self.phasers):
            duc = (card_n + 1)*10*MHz
            osc = [i*1*MHz for i in range(5)]
            print(card_name,
                  " ".join(["{:.0f}+{:.0f}".format(duc/MHz, f/MHz) for f in osc]),
                  "MHz")
            self.set_phaser_frequencies(card_dev, duc, osc)
        print("Press ENTER when done.")
        # Test switching on/off USR_LEDs at the same time
        self.phaser_led_wave(
            [card_dev for _, (__, card_dev) in enumerate(self.phasers)]
        )

    @kernel
    def grabber_capture(self, card_dev: Grabber, rois: list[list[int32]]):
        self.core.break_realtime()
        self.core.delay(100.*us)
        mask = 0
        for i in range(len(rois)):
            i = rois[i][0]
            x0 = rois[i][1]
            y0 = rois[i][2]
            x1 = rois[i][3]
            y1 = rois[i][4]
            mask |= 1 << i
            card_dev.setup_roi(i, x0, y0, x1, y1)
        card_dev.gate_roi(mask)
        n = [0 for _ in range(len(rois))]
        card_dev.input_mu(n)
        self.core.break_realtime()
        card_dev.gate_roi(0)
        print_rpc(("ROI sums:", n))

    def test_grabbers(self):
        print("*** Testing Grabber Frame Grabbers.")
        print("Activate the camera's frame grabber output, type 'g', press "
              "ENTER, and trigger the camera.")
        print("Just press ENTER to skip the test.")
        if input().strip().lower() != "g":
            print("skipping...")
            return
        rois = [[0, 0, 0, 2, 2], [1, 0, 0, 2048, 2048]]
        print("ROIs:", rois)
        for card_n, (card_name, card_dev) in enumerate(self.grabbers):
            print(card_name)
            self.grabber_capture(card_dev, rois)

    @kernel
    def setup_suservo(self, channel: SUServo):
        self.core.break_realtime()
        channel.init()
        self.core.delay(1.*us)
        # ADC PGIA gain 0
        for i in range(8):
            channel.set_pgia_mu(i, 0)
            self.core.delay(10.*us)
        # DDS attenuator 10dB
        for i in range(4):
            for cpld in channel.cplds:
                cpld.set_att(i, 10.)
        self.core.delay(1.*us)
        # Servo is done and disabled
        # NAC3TODO assert channel.get_status() & 0xff == 2
        self.core.delay(10.*us)

    @kernel
    def setup_suservo_loop(self, channel: SUServoChannel, loop_nr: int32):
        self.core.break_realtime()
        channel.set_y(
            profile=loop_nr,
            y=0.  # clear integrator
        )
        channel.set_iir(
            profile=loop_nr,
            adc=loop_nr,  # take data from Sampler channel
            kp=-1.,       # -1 P gain
            ki=0./s,      # no integrator gain
            g=0.,         # no integrator gain limit
            delay=0.      # no IIR update delay after enabling
        )
        # setpoint 0.5 (5 V with above PGIA gain setting)
        self.core.delay(100.*us)
        channel.set_dds(
            profile=loop_nr,
            offset=-.3,  # 3 V with above PGIA settings
            frequency=10.*MHz,
            phase=0.)
        # enable RF, IIR updates and set profile
        self.core.delay(10.*us)
        channel.set(en_out=True, en_iir=True, profile=loop_nr)

    @kernel
    def setup_start_suservo(self, channel: SUServo):
        self.core.break_realtime()
        channel.set_config(enable=True)
        self.core.delay(10.*us)
        # check servo enabled
        # NAC3TODO assert channel.get_status() & 0x01 == 1
        self.core.delay(10.*us)

    def test_suservos(self):
        print("*** Testing SUServos.")
        print("Initializing modules...")
        for card_name, card_dev in self.suservos:
            print(card_name)
            self.setup_suservo(card_dev)
        print("...done")
        print("Setting up SUServo channels...")
        print("ADC to DDS mapping:")
        for channels in chunker(self.suschannels, 8):
            for i, (channel_name, channel_dev) in enumerate(channels):
                print("ADC{i} -> {name}".format(i=i, name=channel_name))
                self.setup_suservo_loop(channel_dev, i)
        print("...done")
        print("Enabling...")
        for card_name, card_dev in self.suservos:
            print(card_name)
            self.setup_start_suservo(card_dev)
        print("...done")
        print("Each Sampler channel applies proportional amplitude control")
        print("on the respective Urukul channels. See the mapping.")
        print("Frequency: 10 MHz, output power: about -9 dBm at 0 V and about -15 dBm at 1.5 V")
        print("Verify frequency and power behavior.")
        print("Press ENTER when done.")
        input()

    @kernel
    def setup_shuttler_init(self, relay: ShuttlerRelay, adc: ShuttlerADC, dcbias: list[ShuttlerDCBias],
                            dds: list[ShuttlerDDS], trigger: ShuttlerTrigger, config: ShuttlerConfig):
        self.core.break_realtime()
        # Reset Shuttler Output Relay
        relay.init()
        delay_mu(int64(self.core.ref_multiplier))

        relay.enable(0x0000)
        delay_mu(int64(self.core.ref_multiplier))

        # Setup ADC and and Calibration
        delay_mu(int64(self.core.ref_multiplier))
        adc.power_up()

        delay_mu(int64(self.core.ref_multiplier))
        if adc.read_id() >> 4 != 0x038d:
            print_rpc("Remote AFE Board's ADC is not found. Check Remote AFE Board's Cables Connections")
            assert adc.read_id() >> 4 == 0x038d

        delay_mu(int64(self.core.ref_multiplier))
        adc.calibrate(dcbias, trigger, config)

        #Reset Shuttler DAC Output
        for ch in range(16):
            self.setup_shuttler_set_output(dcbias, dds, trigger, ch, 0.0)

    @kernel 
    def set_shuttler_relay(self, relay: ShuttlerRelay, val: int32):
        self.core.break_realtime()
        relay.enable(val)

    # NAC3TODO https://git.m-labs.hk/M-Labs/nac3/issues/101
    @kernel
    def get_shuttler_output_voltage(self, adc: ShuttlerADC, ch: int32) -> float:
        self.core.break_realtime()
        return adc.read_ch(ch)

    @kernel
    def setup_shuttler_set_output(self, dcbias: list[ShuttlerDCBias], dds: list[ShuttlerDDS],
                                  trigger: ShuttlerTrigger, ch: int32, volt: float):
        self.core.break_realtime()
        dcbias[ch].set_waveform(
            a0=shuttler_volt_to_mu(volt),
            a1=0,
            a2=int64(0),
            a3=int64(0),
        )
        delay_mu(int64(self.core.ref_multiplier))

        dds[ch].set_waveform(
            b0=0,
            b1=0,
            b2=int64(0),
            b3=int64(0),
            c0=0,
            c1=0,
            c2=0,
        )
        delay_mu(int64(self.core.ref_multiplier))

        trigger.trigger(1 << ch)
        delay_mu(int64(self.core.ref_multiplier))

    @kernel
    def shuttler_relay_led_wave(self, relay: ShuttlerRelay):
        while not is_enter_pressed():
            self.core.break_realtime()
            # do not fill the FIFOs too much to avoid long response times
            t = now_mu() - self.core.seconds_to_mu(.2)
            while self.core.get_rtio_counter_mu() < t:
                pass
            for ch in range(16):
                relay.enable(1 << ch)
                self.core.delay(100.*ms)
            relay.enable(0x0000)
            self.core.delay(100.*ms)

    def test_shuttler(self):
        print("*** Testing Shuttler.")

        for card_n, (card_name, card_dev) in enumerate(self.shuttler):
            print("Testing: ", card_name)

            output_voltage = 0.0

            self.setup_shuttler_init(card_dev["relay"], card_dev["adc"], card_dev["dcbias"], card_dev["dds"], card_dev["trigger"], card_dev["config"])
            
            print("Check Remote AFE Board Relay LED Indicators.")
            print("Press Enter to Continue.")
            self.shuttler_relay_led_wave(card_dev["relay"])

            self.set_shuttler_relay(card_dev["relay"], 0xFFFF)
            
            passed = True
            adc_readings = []
            volt_set = [(-1)**i*(2.*card_n + .1*(i//2 + 1)) for i in range(16)]

            print("Testing Shuttler DAC")
            print("Voltages:", " ".join(["{:.1f}".format(x) for x in volt_set]))

            for ch, volt in enumerate(volt_set):
                self.setup_shuttler_set_output(card_dev["dcbias"], card_dev["dds"], card_dev["trigger"], ch, volt)
                output_voltage = self.get_shuttler_output_voltage(card_dev["adc"], ch)
                if (abs(volt) - abs(output_voltage)) > 0.1:
                    passed = False
                adc_readings.append(output_voltage)

            print("Press Enter to Continue.")
            input()
            self.set_shuttler_relay(card_dev["relay"], 0x0000)

            if passed:
                print("PASSED")
            else:
                print("FAILED")
                print("Shuttler Remote AFE Board ADC has abnormal readings.")
                print(f"ADC Readings:", " ".join(["{:.2f}".format(x) for x in adc_readings]))

    @kernel
<<<<<<< HEAD
    def boA2448_250cm_setup(self, dev: CXPGrabber) -> int32:
=======
    def setup_songbird_init(self, config):
        self.core.break_realtime()
        config.init()

    @kernel
    def setup_songbird_waveforms(self, card_n, config, ddss):
        self.core.break_realtime()
        config.clear(0b1111)
        delay(1*ms)
        # Set some waveforms
        i = 1
        for channel in ddss:
            freq = (10.0*float(i) + float(card_n)) * MHz
            freq_mu = config.frequency_to_mu(freq)
            channel.set_waveform(ampl_offset=0x2000, 
                                 damp=0, 
                                 ddamp=0, 
                                 dddamp=0, 
                                 phase_offset=0, 
                                 ftw=freq_mu,
                                 chirp=0,
                                 shift=0)
            i += 1
        delay(1*ms)
        config.trigger(0b1111)
        delay(1*ms)
        config.clear(0)

    def test_songbirds(self):
        print("*** Testing Songbird.")
        print("Note: Songbird requires an appropriate sample clock. Connect it before testing.")

        for card_n, (card_name, card_dev) in enumerate(self.songbirds):
            print("Initializing {}...".format(card_name))
            self.setup_songbird_init(card_dev["config"])
            print("...done")
            print("Setting up DDS waveforms...")
            self.setup_songbird_waveforms(card_n, card_dev["config"], card_dev["dds"])
            print("...done")
            print("{} output active. Frequencies: {} MHz.".format(
                card_name,
                ", ".join([str(10*i + card_n) for i in range(1, 5)]))
                )
        print("Check the outputs on an oscilloscope, using the FFT function. Press ENTER to continue.")
        input()

    @kernel
    def boA2448_250cm_setup(self, dev):
>>>>>>> e5271dcf
        self.core.break_realtime()

        # from the camera XML file
        ACQ_MODE = 0x10000BB4
        ACQ_START = 0x10000498
        ACQ_ABORT = 0x100004B0
        TRIG_MODE_INDEX = 0x10001424
        TRIG_SRC_INDEX = 0x100081AC
        TEST_PATTERN = 0x10003500
        PIXEL_FORMAT = 0x100078B4

        bit_depth, bit_depth_code = 8, 17301505  # MONO8

        dev.write32(ACQ_ABORT, 1)  # clear any previous untriggered acquisition

        dev.write32(PIXEL_FORMAT, bit_depth_code)
        dev.write32(TEST_PATTERN, 2)  # full white test pattern

        dev.write32(TRIG_SRC_INDEX, 7)  # CXPTrigger0
        dev.write32(TRIG_MODE_INDEX, 1)  # enable triggered image acquisition

        dev.write32(ACQ_MODE, 1)  # single frame acquisition mode
        dev.write32(ACQ_START, 1)  # switch on image acquisition
        return bit_depth

    @kernel
    def test_coaxpress_sfp_rois(self, dev: CXPGrabber, rois: list[list[int32]], bit_depth: int32):
        self.core.break_realtime()
        counts = [0] * len(rois)
        expected_counts = [0] * len(rois)
        mask = 0

        for i in range(len(rois)):
            i = rois[i][0]
            x0 = rois[i][1]
            y0 = rois[i][2]
            x1 = rois[i][3]
            y1 = rois[i][4]
            mask |= 1 << i
            # assume image is full white
            expected_counts[i] = ((2**bit_depth) - 1) * (x1 - x0) * (y1 - y0)
            dev.setup_roi(i, x0, y0, x1, y1)

        dev.gate_roi(mask)
        dev.send_cxp_linktrigger(0)
        dev.input_mu(counts)
        self.core.delay(100. * ms)
        dev.gate_roi(0)

        if counts == expected_counts:
            print_rpc("PASSED")
        else:
            print_rpc("FAILED")
            print_rpc("ROI counts:")
            print_rpc(counts)

    def test_coaxpress_sfps(self):
        print("*** Testing CoaXPress-SFPs.")
        rois = [[0, 0, 0, 2, 2], [1, 0, 0, 2048, 2048]]
        for name, dev in self.coaxpress_sfps:
            print("Connect boA2448-250cm to {} and wait for green LED. Press ENTER when done".format(name))
            input()
            bit_depth = self.boA2448_250cm_setup(dev)
            self.test_coaxpress_sfp_rois(dev, rois, bit_depth)
               
    def run(self, tests):
        print("****** Sinara system tester ******")
        print("")
        self.core.reset()

        for name in tests:
            if getattr(self, name):
                getattr(self, f"test_{name}")()

    @classmethod
    def available_tests(cls):
        # listed in definition order
        return [
            name.split("_", maxsplit=1)[1]
            for name, obj in vars(cls).items()
            if is_hw_test(obj)
        ]


def is_hw_test(obj):
    return (
        inspect.isfunction(obj) and
        obj.__name__.startswith("test_") and
        len(inspect.signature(obj).parameters) == 1
    )


def get_argparser(available_tests):
    parser = argparse.ArgumentParser(description="Sinara crate testing tool")

    parser.add_argument("--device-db", default="device_db.py",
                        help="device database file (default: '%(default)s')")
    group = parser.add_mutually_exclusive_group()
    group.add_argument("-x", "--exclude", nargs="*", choices=available_tests,
                       help="do not run the listed tests")
    group.add_argument("-o", "--only", nargs="*", choices=available_tests,
                       help="run only the listed tests")
    return parser


def main():
    available_tests = SinaraTester.available_tests()
    args = get_argparser(available_tests).parse_args()

    if args.exclude is not None:
        # don't use set in order to keep the order
        tests = [test for test in available_tests if test not in args.exclude]
    elif args.only is not None:
        tests = args.only
    else:
        tests = available_tests

    device_mgr = DeviceManager(DeviceDB(args.device_db))
    try:
        experiment = SinaraTester((device_mgr, None, None, None))
        experiment.prepare()
        experiment.run(tests)
        device_mgr.notify_run_end()
        experiment.analyze()
    finally:
        device_mgr.close_devices()


if __name__ == "__main__":
    main()<|MERGE_RESOLUTION|>--- conflicted
+++ resolved
@@ -970,9 +970,6 @@
                 print(f"ADC Readings:", " ".join(["{:.2f}".format(x) for x in adc_readings]))
 
     @kernel
-<<<<<<< HEAD
-    def boA2448_250cm_setup(self, dev: CXPGrabber) -> int32:
-=======
     def setup_songbird_init(self, config):
         self.core.break_realtime()
         config.init()
@@ -1020,8 +1017,7 @@
         input()
 
     @kernel
-    def boA2448_250cm_setup(self, dev):
->>>>>>> e5271dcf
+    def boA2448_250cm_setup(self, dev: CXPGrabber) -> int32:
         self.core.break_realtime()
 
         # from the camera XML file
