#!/usr/bin/env python3

import os, sys, logging, argparse

from sipyco import common_args

from artiq import __version__ as artiq_version
from artiq.master.databases import DeviceDB, DatasetDB
from artiq.master.worker_db import DeviceManager, DatasetManager
from artiq.language.environment import ProcessArgumentManager
from artiq.language.embedding_map import EmbeddingMap
from artiq.tools import *


logger = logging.getLogger(__name__)


def get_argparser():
    parser = argparse.ArgumentParser(description="ARTIQ static compiler")
    parser.add_argument("--version", action="version",
                        version="ARTIQ v{}".format(artiq_version),
                        help="print the ARTIQ version number")

    common_args.verbosity_args(parser)
    parser.add_argument("--device-db", default="device_db.py",
                        help="device database file (default: '%(default)s')")
    parser.add_argument("--dataset-db", default="dataset_db.mdb",
                        help="dataset file (default: '%(default)s')")

    parser.add_argument("-c", "--class-name", default=None,
                        help="name of the class to compile")

    parser.add_argument("-o", "--output", default=None,
                        help="output file")
    parser.add_argument("file", metavar="FILE",
                        help="file containing the experiment to compile")
    parser.add_argument("arguments", metavar="ARGUMENTS",
                        nargs="*", help="run arguments")

    return parser


def main():
    args = get_argparser().parse_args()
    common_args.init_logger_from_args(args)

    device_mgr = DeviceManager(DeviceDB(args.device_db))
<<<<<<< HEAD
    dataset_mgr = DatasetManager(DatasetDB(args.dataset_db))

    embedding_map = EmbeddingMap()

    output = args.output
    if output is None:
        basename, ext = os.path.splitext(args.file)
        output = "{}.elf".format(basename)

    try:
        module = file_import(args.file, prefix="artiq_run_")
        exp = get_experiment(module, args.class_name)
        arguments = parse_arguments(args.arguments)
        argument_mgr = ProcessArgumentManager(arguments)
        exp_inst = exp((device_mgr, dataset_mgr, argument_mgr, {}))
        argument_mgr.check_unprocessed_arguments()


        if not getattr(exp.run, "__artiq_kernel__", False):
            raise ValueError("Experiment entry point must be a kernel")
        exp_inst.core.compile(exp_inst.run, [], {}, embedding_map, file_output=output)
=======
    dataset_db = DatasetDB(args.dataset_db)
    try:
        dataset_mgr = DatasetManager(dataset_db)

        try:
            module = file_import(args.file, prefix="artiq_run_")
            exp = get_experiment(module, args.class_name)
            arguments = parse_arguments(args.arguments)
            argument_mgr = ProcessArgumentManager(arguments)
            exp_inst = exp((device_mgr, dataset_mgr, argument_mgr, {}))
            argument_mgr.check_unprocessed_arguments()


            if not hasattr(exp.run, "artiq_embedded"):
                raise ValueError("Experiment entry point must be a kernel")
            core_name = exp.run.artiq_embedded.core_name
            core = getattr(exp_inst, core_name)

            object_map, kernel_library, _, _ = \
                core.compile(exp.run, [exp_inst], {},
                             attribute_writeback=False, print_as_rpc=False)
        except CompileError as error:
            return
        finally:
            device_mgr.close_devices()
>>>>>>> 2c1438c4
    finally:
        dataset_db.close_db()


if __name__ == "__main__":
    main()<|MERGE_RESOLUTION|>--- conflicted
+++ resolved
@@ -45,34 +45,17 @@
     common_args.init_logger_from_args(args)
 
     device_mgr = DeviceManager(DeviceDB(args.device_db))
-<<<<<<< HEAD
-    dataset_mgr = DatasetManager(DatasetDB(args.dataset_db))
+    try:
+        dataset_db = DatasetDB(args.dataset_db)
+        try:
+            dataset_mgr = DatasetManager(dataset_db)
+            embedding_map = EmbeddingMap()
 
-    embedding_map = EmbeddingMap()
+            output = args.output
+            if output is None:
+                basename, ext = os.path.splitext(args.file)
+                output = "{}.elf".format(basename)
 
-    output = args.output
-    if output is None:
-        basename, ext = os.path.splitext(args.file)
-        output = "{}.elf".format(basename)
-
-    try:
-        module = file_import(args.file, prefix="artiq_run_")
-        exp = get_experiment(module, args.class_name)
-        arguments = parse_arguments(args.arguments)
-        argument_mgr = ProcessArgumentManager(arguments)
-        exp_inst = exp((device_mgr, dataset_mgr, argument_mgr, {}))
-        argument_mgr.check_unprocessed_arguments()
-
-
-        if not getattr(exp.run, "__artiq_kernel__", False):
-            raise ValueError("Experiment entry point must be a kernel")
-        exp_inst.core.compile(exp_inst.run, [], {}, embedding_map, file_output=output)
-=======
-    dataset_db = DatasetDB(args.dataset_db)
-    try:
-        dataset_mgr = DatasetManager(dataset_db)
-
-        try:
             module = file_import(args.file, prefix="artiq_run_")
             exp = get_experiment(module, args.class_name)
             arguments = parse_arguments(args.arguments)
@@ -80,22 +63,13 @@
             exp_inst = exp((device_mgr, dataset_mgr, argument_mgr, {}))
             argument_mgr.check_unprocessed_arguments()
 
-
-            if not hasattr(exp.run, "artiq_embedded"):
+            if not getattr(exp.run, "__artiq_kernel__", False):
                 raise ValueError("Experiment entry point must be a kernel")
-            core_name = exp.run.artiq_embedded.core_name
-            core = getattr(exp_inst, core_name)
-
-            object_map, kernel_library, _, _ = \
-                core.compile(exp.run, [exp_inst], {},
-                             attribute_writeback=False, print_as_rpc=False)
-        except CompileError as error:
-            return
+            exp_inst.core.compile(exp_inst.run, [], {}, embedding_map, file_output=output)
         finally:
-            device_mgr.close_devices()
->>>>>>> 2c1438c4
+            dataset_db.close_db()
     finally:
-        dataset_db.close_db()
+        device_mgr.close_devices()
 
 
 if __name__ == "__main__":
