package:
  name: artiq-dev
  version: {{ environ.get("GIT_DESCRIBE_TAG", "") }}

source:
  git_url: ../..

build:
  noarch: python
  number: {{ environ.get("GIT_DESCRIBE_NUMBER", 0) }}
  string: py_{{ environ.get("GIT_DESCRIBE_NUMBER", 0) }}+git{{ environ.get("GIT_FULL_HASH", "")[:8] }}

requirements:
  run:
    - python >=3.5.3,<3.6
    - setuptools 33.1.1
<<<<<<< HEAD
    - migen 0.5
    - misoc 0.6
    - jesd204b 0.3
=======
    - migen 0.5.dev py35_147+git5a175ec
    - misoc 0.6.dev py_64+git7d9e6057
    - jesd204b 0.4
>>>>>>> 38388d11
    - binutils-or1k-linux >=2.27
    - llvm-or1k
    - llvmlite-artiq 0.12.0
    - rust-core-or1k 1.20.0 16
    - cargo 0.11.0
    - openocd >=0.10
    - lit
    - outputcheck
    - coverage
    - scipy
    - numpy
    - prettytable
    - asyncserial
    - sphinx 1.4.8
    - sphinx-argparse
    - sphinxcontrib-wavedrom
    - sphinx_rtd_theme
    - h5py
    - python-dateutil
    - pyqt >=5.5
    - quamash
    - pyqtgraph
    - pygit2
    - aiohttp
    - pythonparser >=1.1
    - levenshtein

about:
  home: https://m-labs.hk/artiq
  license: LGPL
  summary: 'ARTIQ development metapackage'<|MERGE_RESOLUTION|>--- conflicted
+++ resolved
@@ -14,15 +14,9 @@
   run:
     - python >=3.5.3,<3.6
     - setuptools 33.1.1
-<<<<<<< HEAD
     - migen 0.5
     - misoc 0.6
-    - jesd204b 0.3
-=======
-    - migen 0.5.dev py35_147+git5a175ec
-    - misoc 0.6.dev py_64+git7d9e6057
     - jesd204b 0.4
->>>>>>> 38388d11
     - binutils-or1k-linux >=2.27
     - llvm-or1k
     - llvmlite-artiq 0.12.0
