--- conflicted
+++ resolved
@@ -350,19 +350,9 @@
           rustPlatform.rust.rustc
           rustPlatform.rust.cargo
           cargo-xbuild
-<<<<<<< HEAD
           pkgs.llvmPackages_13.clang-unwrapped
           pkgs.llvm_13
           pkgs.lld_13
-=======
-          pkgs.llvmPackages_11.clang-unwrapped
-          pkgs.llvm_11
-          pkgs.lld_11
-          # To manually run compiler tests:
-          pkgs.lit
-          outputcheck
-          libartiq-support
->>>>>>> 69b64268
           # use the vivado-env command to enter a FHS shell that lets you run the Vivado installer
           packages.x86_64-linux.vivadoEnv
           packages.x86_64-linux.vivado
