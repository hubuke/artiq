--- conflicted
+++ resolved
@@ -1,10 +1,6 @@
 {
   description = "A leading-edge control system for quantum information experiments";
 
-<<<<<<< HEAD
-=======
-  inputs.nixpkgs.url = github:NixOS/nixpkgs/nixos-23.05;
->>>>>>> ef2cc2cc
   inputs.mozilla-overlay = { url = github:mozilla/nixpkgs-mozilla; flake = false; };
   inputs.sipyco.url = github:m-labs/sipyco;
   inputs.sipyco.inputs.nixpkgs.follows = "nac3/nixpkgs";
@@ -76,39 +72,6 @@
         disabledTestPaths = [ "tests/test_qeventloop.py" ];
       };
 
-<<<<<<< HEAD
-=======
-      outputcheck = pkgs.python3Packages.buildPythonApplication rec {
-        pname = "outputcheck";
-        version = "0.4.2";
-        src = pkgs.fetchFromGitHub {
-          owner = "stp";
-          repo = "OutputCheck";
-          rev = "e0f533d3c5af2949349856c711bf4bca50022b48";
-          sha256 = "1y27vz6jq6sywas07kz3v01sqjd0sga9yv9w2cksqac3v7wmf2a0";
-        };
-        prePatch = "echo ${version} > RELEASE-VERSION";
-      };
-
-      libartiq-support = pkgs.stdenv.mkDerivation {
-        name = "libartiq-support";
-        src = self;
-        buildInputs = [ rust ];
-        buildPhase = ''
-          rustc $src/artiq/test/libartiq_support/lib.rs -Cpanic=unwind -g
-        '';
-        installPhase = ''
-          mkdir -p $out/lib $out/bin
-          cp libartiq_support.so $out/lib
-          cat > $out/bin/libartiq-support << EOF
-          #!/bin/sh
-          echo $out/lib/libartiq_support.so
-          EOF
-          chmod 755 $out/bin/libartiq-support
-        '';
-      };
-
->>>>>>> ef2cc2cc
       artiq-upstream = pkgs.python3Packages.buildPythonPackage rec {
         pname = "artiq";
         version = artiqVersion;
@@ -149,11 +112,7 @@
         # FIXME: automatically propagate llvm_x dependency
         # cacert is required in the check stage only, as certificates are to be
         # obtained from system elsewhere
-<<<<<<< HEAD
-        checkInputs = [ pkgs.llvm_14 pkgs.cacert ];
-=======
-        nativeCheckInputs = [ pkgs.lld_11 pkgs.llvm_11 libartiq-support pkgs.lit outputcheck pkgs.cacert ];
->>>>>>> ef2cc2cc
+        nativeCheckInputs = [ pkgs.llvm_14 pkgs.cacert ];
         checkPhase = ''
           python -m unittest discover -v artiq.test
           '';
@@ -306,21 +265,6 @@
         paths = [ openocd-fixed bscan_spi_bitstreams-pkg ];
       };
 
-      # https://github.com/ashb/sphinx-argparse/issues/5
-      sphinx-argparse = pkgs.python3Packages.buildPythonPackage rec {
-        pname = "sphinx-argparse";
-        version = "0.3.1";
-        src = pkgs.python3Packages.fetchPypi {
-          inherit pname version;
-          sha256 = "82151cbd43ccec94a1530155f4ad34f251aaca6a0ffd5516d7fadf952d32dc1e";
-        };
-        checkInputs = [ pkgs.python3Packages.pytest ];
-        checkPhase =
-          ''
-          pytest -vv -k "not test_parse_nested and not test_parse_nested_with_alias and not test_parse_groups and not test_action_groups_with_subcommands"
-         '';
-        propagatedBuildInputs = [ pkgs.python3Packages.sphinx ];
-      };
       sphinxcontrib-wavedrom = pkgs.python3Packages.buildPythonPackage rec {
         pname = "sphinxcontrib-wavedrom";
         version = "3.0.2";
@@ -347,14 +291,14 @@
           target = "kc705";
           variant = "nist_clock";
         };
-        inherit sphinx-argparse sphinxcontrib-wavedrom latex-artiq-manual;
+        inherit sphinxcontrib-wavedrom latex-artiq-manual;
         artiq-manual-html = pkgs.stdenvNoCC.mkDerivation rec {
           name = "artiq-manual-html-${version}";
           version = artiqVersion;
           src = self;
           buildInputs = [
             pkgs.python3Packages.sphinx pkgs.python3Packages.sphinx_rtd_theme
-            sphinx-argparse sphinxcontrib-wavedrom
+            pkgs.python3Packages.sphinx-argparse sphinxcontrib-wavedrom
           ];
           buildPhase = ''
             export VERSIONEER_OVERRIDE=${artiqVersion}
@@ -374,7 +318,7 @@
           src = self;
           buildInputs = [
             pkgs.python3Packages.sphinx pkgs.python3Packages.sphinx_rtd_theme
-            sphinx-argparse sphinxcontrib-wavedrom
+            pkgs.python3Packages.sphinx-argparse sphinxcontrib-wavedrom
             latex-artiq-manual
           ];
           buildPhase = ''
@@ -401,14 +345,8 @@
       devShell.x86_64-linux = pkgs.mkShell {
         name = "artiq-dev-shell";
         buildInputs = [
-<<<<<<< HEAD
           (packages.x86_64-linux.python3-mimalloc.withPackages(ps: with packages.x86_64-linux; [ migen misoc artiq ps.paramiko ps.jsonschema microscope ]))
-          rustPlatform.rust.rustc
-          rustPlatform.rust.cargo
-=======
-          (pkgs.python3.withPackages(ps: with packages.x86_64-linux; [ migen misoc artiq ps.paramiko ps.jsonschema microscope ]))
           rust
->>>>>>> ef2cc2cc
           pkgs.cargo-xbuild
           pkgs.llvmPackages_14.clang-unwrapped
           pkgs.llvm_14
@@ -418,13 +356,9 @@
           packages.x86_64-linux.vivado
           packages.x86_64-linux.openocd-bscanspi
           pkgs.python3Packages.sphinx pkgs.python3Packages.sphinx_rtd_theme
-          sphinx-argparse sphinxcontrib-wavedrom latex-artiq-manual
+          pkgs.python3Packages.sphinx-argparse sphinxcontrib-wavedrom latex-artiq-manual
         ];
         shellHook = ''
-<<<<<<< HEAD
-=======
-          export LIBARTIQ_SUPPORT=`libartiq-support`
->>>>>>> ef2cc2cc
           export QT_PLUGIN_PATH=${pkgs.qt5.qtbase}/${pkgs.qt5.qtbase.dev.qtPluginPrefix}
           export QML2_IMPORT_PATH=${pkgs.qt5.qtbase}/${pkgs.qt5.qtbase.dev.qtQmlPrefix}
         '';
