--- conflicted
+++ resolved
@@ -1,10 +1,6 @@
 {
   description = "A leading-edge control system for quantum information experiments";
 
-<<<<<<< HEAD
-=======
-  inputs.nixpkgs.url = github:NixOS/nixpkgs/nixos-24.05;
->>>>>>> 19132ae0
   inputs.mozilla-overlay = { url = github:mozilla/nixpkgs-mozilla; flake = false; };
   inputs.sipyco.url = github:m-labs/sipyco;
   inputs.sipyco.inputs.nixpkgs.follows = "nac3/nixpkgs";
@@ -21,11 +17,7 @@
       pkgs = import nac3.inputs.nixpkgs { system = "x86_64-linux"; overlays = [ (import mozilla-overlay) ]; };
       pkgs-aarch64 = import nac3.inputs.nixpkgs { system = "aarch64-linux"; };
 
-<<<<<<< HEAD
       artiqVersionMajor = 10;
-=======
-      artiqVersionMajor = 9;
->>>>>>> 19132ae0
       artiqVersionMinor = self.sourceInfo.revCount or 0;
       artiqVersionId = self.sourceInfo.shortRev or "unknown";
       artiqVersion = (builtins.toString artiqVersionMajor) + "." + (builtins.toString artiqVersionMinor) + "+" + artiqVersionId + ".beta";
@@ -87,49 +79,6 @@
         disabledTestPaths = [ "tests/test_qeventloop.py" ];
       };
 
-<<<<<<< HEAD
-=======
-      libartiq-support = pkgs.stdenv.mkDerivation {
-        name = "libartiq-support";
-        src = self;
-        buildInputs = [ rust ];
-        buildPhase = ''
-          rustc $src/artiq/test/libartiq_support/lib.rs -Cpanic=unwind -g
-        '';
-        installPhase = ''
-          mkdir -p $out/lib $out/bin
-          cp libartiq_support.so $out/lib
-          cat > $out/bin/libartiq-support << EOF
-          #!/bin/sh
-          echo $out/lib/libartiq_support.so
-          EOF
-          chmod 755 $out/bin/libartiq-support
-        '';
-      };
-
-      llvmlite-new = pkgs.python3Packages.buildPythonPackage rec {
-        pname = "llvmlite";
-        version = "0.40.1";
-        src = pkgs.fetchFromGitHub {
-            owner = "numba";
-            repo = "llvmlite";
-            rev = "v${version}";
-            sha256 = "sha256-gPEda9cMEsruvBt8I2VFfsTKZaPsNDgqx2Y9n0MSc4Y=";
-          };
-        nativeBuildInputs = [ pkgs.llvm_14 ];
-        # Disable static linking
-        # https://github.com/numba/llvmlite/issues/93
-        postPatch = ''
-          substituteInPlace ffi/Makefile.linux --replace "-static-libstdc++" ""
-          substituteInPlace llvmlite/tests/test_binding.py --replace "test_linux" "nope"
-        '';
-        # Set directory containing llvm-config binary
-        preConfigure = ''
-          export LLVM_CONFIG=${pkgs.llvm_14.dev}/bin/llvm-config
-        '';
-      };
-
->>>>>>> 19132ae0
       artiq-upstream = pkgs.python3Packages.buildPythonPackage rec {
         pname = "artiq";
         version = artiqVersion;
@@ -170,11 +119,7 @@
         # FIXME: automatically propagate llvm_x dependency
         # cacert is required in the check stage only, as certificates are to be
         # obtained from system elsewhere
-<<<<<<< HEAD
         nativeCheckInputs = [ pkgs.llvm_14 pkgs.cacert ];
-=======
-        nativeCheckInputs = with pkgs; [ lld_14 llvm_14 lit outputcheck cacert ] ++ [ libartiq-support ];
->>>>>>> 19132ae0
         checkPhase = ''
           python -m unittest discover -v artiq.test
           '';
@@ -333,20 +278,6 @@
         paths = [ openocd-fixed bscan_spi_bitstreams-pkg ];
       };
 
-<<<<<<< HEAD
-      sphinxcontrib-wavedrom = pkgs.python3Packages.buildPythonPackage rec {
-        pname = "sphinxcontrib-wavedrom";
-        version = "3.0.4";
-        format = "pyproject";
-        src = pkgs.python3Packages.fetchPypi {
-          inherit pname version;
-          sha256 = "sha256-0zTHVBr9kXwMEo4VRTFsxdX2HI31DxdHfLUHCQmw1Ko=";
-        };
-        nativeBuildInputs = [ pkgs.python3Packages.setuptools-scm ];
-        propagatedBuildInputs = (with pkgs.python3Packages; [ wavedrom sphinx xcffib cairosvg ]);
-      };
-=======
->>>>>>> 19132ae0
       latex-artiq-manual = pkgs.texlive.combine {
         inherit (pkgs.texlive)
           scheme-basic latexmk cmap collection-fontsrecommended fncychap
@@ -425,13 +356,9 @@
         };
       };
 
-<<<<<<< HEAD
       packages.x86_64-w64-mingw32 = import ./windows { inherit sipyco nac3 artiq-comtools; artiq = self; };
 
-      inherit makeArtiqBoardPackage;
-=======
       inherit makeArtiqBoardPackage openocd-bscanspi-f;
->>>>>>> 19132ae0
 
       defaultPackage.x86_64-linux = packages.x86_64-linux.python3-mimalloc.withPackages(ps: [ packages.x86_64-linux.artiq ]);
 
@@ -447,15 +374,8 @@
           pkgs.llvmPackages_14.clang-unwrapped
           pkgs.llvm_14
           pkgs.lld_14
-<<<<<<< HEAD
-=======
           pkgs.git
           artiq-frontend-dev-wrappers
-          # To manually run compiler tests:
-          pkgs.lit
-          pkgs.outputcheck
-          libartiq-support
->>>>>>> 19132ae0
           # use the vivado-env command to enter a FHS shell that lets you run the Vivado installer
           packages.x86_64-linux.vivadoEnv
           packages.x86_64-linux.vivado
