{
  description = "A leading-edge control system for quantum information experiments";

  inputs = {
    nac3 = {
      url = "https://git.m-labs.hk/m-labs/nac3.git";
      type = "git";
    };

    rust-overlay = {
      url = "github:oxalica/rust-overlay?ref=snapshot/2024-08-01";
      inputs.nixpkgs.follows = "nac3/nixpkgs";
    };

    artiq-comtools = {
      url = "github:m-labs/artiq-comtools";
      inputs.nixpkgs.follows = "nac3/nixpkgs";
      inputs.sipyco.follows = "sipyco";
    };

    sipyco = {
      url = "github:m-labs/sipyco";
      inputs.nixpkgs.follows = "nac3/nixpkgs";
    };

    src-migen = {
      url = "github:m-labs/migen";
      flake = false;
    };

    src-misoc = {
      url = "https://github.com/m-labs/misoc.git";
      type = "git";
      submodules = true;
      flake = false;
    };
  };

<<<<<<< HEAD
  outputs = { self, rust-overlay, sipyco, nac3, artiq-comtools, src-migen, src-misoc }:
    let
      pkgs = import nac3.inputs.nixpkgs { system = "x86_64-linux"; overlays = [ (import rust-overlay) ]; };
      pkgs-aarch64 = import nac3.inputs.nixpkgs { system = "aarch64-linux"; };

      artiqVersionMajor = 10;
      artiqVersionMinor = self.sourceInfo.revCount or 0;
      artiqVersionId = self.sourceInfo.shortRev or "unknown";
      artiqVersion = (builtins.toString artiqVersionMajor) + "." + (builtins.toString artiqVersionMinor) + "+" + artiqVersionId + ".beta";
      artiqRev = self.sourceInfo.rev or "unknown";

      qtPaths = let 
        inherit (pkgs.qt6) qtbase qtsvg;
        inherit (qtbase.dev) qtPluginPrefix qtQmlPrefix;
      in {
        QT_PLUGIN_PATH = "${qtbase}/${qtPluginPrefix}:${qtsvg}/${qtPluginPrefix}";
        QML2_IMPORT_PATH = "${qtbase}/${qtQmlPrefix}";
      };
=======
  outputs = {
    self,
    nixpkgs,
    rust-overlay,
    sipyco,
    src-pythonparser,
    artiq-comtools,
    src-migen,
    src-misoc,
  }: let
    pkgs = import nixpkgs {
      system = "x86_64-linux";
      overlays = [(import rust-overlay)];
    };
    pkgs-aarch64 = import nixpkgs {system = "aarch64-linux";};

    artiqVersionMajor = 9;
    artiqVersionMinor = self.sourceInfo.revCount or 0;
    artiqVersionId = self.sourceInfo.shortRev or "unknown";
    artiqVersion = (builtins.toString artiqVersionMajor) + "." + (builtins.toString artiqVersionMinor) + "+" + artiqVersionId + ".beta";
    artiqRev = self.sourceInfo.rev or "unknown";

    qtPaths = let
      inherit (pkgs.qt6) qtbase qtsvg;
      inherit (qtbase.dev) qtPluginPrefix qtQmlPrefix;
    in {
      QT_PLUGIN_PATH = "${qtbase}/${qtPluginPrefix}:${qtsvg}/${qtPluginPrefix}";
      QML2_IMPORT_PATH = "${qtbase}/${qtQmlPrefix}";
    };
>>>>>>> 366bb0fc

    rust = pkgs.rust-bin.nightly."2021-09-01".default.override {
      extensions = ["rust-src"];
      targets = [];
    };
    rustPlatform = pkgs.makeRustPlatform {
      rustc = rust;
      cargo = rust;
    };

    vivadoDeps = pkgs:
      with pkgs; let
        # Apply patch from https://github.com/nix-community/nix-environments/pull/54
        # to fix ncurses libtinfo.so's soname issue
        ncurses' = ncurses5.overrideAttrs (old: {
          configureFlags = old.configureFlags ++ ["--with-termlib"];
          postFixup = "";
        });
      in [
        libxcrypt-legacy
        (ncurses'.override {unicodeSupport = false;})
        zlib
        libuuid
        xorg.libSM
        xorg.libICE
        xorg.libXrender
        xorg.libX11
        xorg.libXext
        xorg.libXtst
        xorg.libXi
        freetype
        fontconfig
      ];

<<<<<<< HEAD
      qasync = pkgs.python3Packages.buildPythonPackage rec {
        pname = "qasync";
        version = "0.27.1";
        format = "pyproject";
        src = pkgs.fetchFromGitHub {
          owner = "CabbageDevelopment";
          repo = "qasync";
          rev = "refs/tags/v${version}";
          sha256 = "sha256-oXzwilhJ1PhodQpOZjnV9gFuoDy/zXWva9LhhK3T00g=";
        };
        postPatch = ''
          rm qasync/_windows.py # Ignoring it is not taking effect and it will not be used on Linux
        '';
        buildInputs = [ pkgs.python3Packages.poetry-core ];
        propagatedBuildInputs = [ pkgs.python3Packages.pyqt6 ];
        checkInputs = [ pkgs.python3Packages.pytestCheckHook ];
        pythonImportsCheck = [ "qasync" ];
        disabledTestPaths = [ "tests/test_qeventloop.py" ];
=======
    pythonparser = pkgs.python3Packages.buildPythonPackage {
      pname = "pythonparser";
      version = "1.4";
      src = src-pythonparser;
      doCheck = false;
      propagatedBuildInputs = with pkgs.python3Packages; [regex];
    };

    qasync = pkgs.python3Packages.buildPythonPackage rec {
      pname = "qasync";
      version = "0.27.1";
      format = "pyproject";
      src = pkgs.fetchFromGitHub {
        owner = "CabbageDevelopment";
        repo = "qasync";
        rev = "refs/tags/v${version}";
        sha256 = "sha256-oXzwilhJ1PhodQpOZjnV9gFuoDy/zXWva9LhhK3T00g=";
>>>>>>> 366bb0fc
      };
      postPatch = ''
        rm qasync/_windows.py # Ignoring it is not taking effect and it will not be used on Linux
      '';
      buildInputs = [pkgs.python3Packages.poetry-core];
      propagatedBuildInputs = [pkgs.python3Packages.pyqt6];
      checkInputs = [pkgs.python3Packages.pytestCheckHook];
      pythonImportsCheck = ["qasync"];
      disabledTestPaths = ["tests/test_qeventloop.py"];
    };

<<<<<<< HEAD
      artiq-upstream = pkgs.python3Packages.buildPythonPackage rec {
        pname = "artiq";
        version = artiqVersion;
        src = self;

        preBuild =
          ''
          export VERSIONEER_OVERRIDE=${version}
          export VERSIONEER_REV=${artiqRev}
          '';

        nativeBuildInputs = [ pkgs.qt6.wrapQtAppsHook ];

        # keep llvm_x in sync with nac3
        propagatedBuildInputs = [ pkgs.llvm_14 nac3.packages.x86_64-linux.nac3artiq-pgo sipyco.packages.x86_64-linux.sipyco pkgs.qt6.qtsvg artiq-comtools.packages.x86_64-linux.artiq-comtools ]
          ++ (with pkgs.python3Packages; [ pyqtgraph pygit2 numpy dateutil scipy prettytable pyserial h5py pyqt6 qasync tqdm lmdb jsonschema platformdirs ]);

        dontWrapQtApps = true;
        postFixup = ''
          wrapQtApp "$out/bin/artiq_dashboard"
          wrapQtApp "$out/bin/artiq_browser"
          wrapQtApp "$out/bin/artiq_session"
        '';
=======
    libartiq-support = pkgs.stdenv.mkDerivation {
      name = "libartiq-support";
      src = self;
      buildInputs = [rust];
      buildPhase = ''
        rustc $src/artiq/test/libartiq_support/lib.rs -Cpanic=unwind -g
      '';
      installPhase = ''
        mkdir -p $out/lib $out/bin
        cp libartiq_support.so $out/lib
        cat > $out/bin/libartiq-support << EOF
        #!/bin/sh
        echo $out/lib/libartiq_support.so
        EOF
        chmod 755 $out/bin/libartiq-support
      '';
    };

    llvmlite-new = pkgs.python3Packages.buildPythonPackage rec {
      pname = "llvmlite";
      version = "0.43.0";
      src = pkgs.fetchFromGitHub {
        owner = "numba";
        repo = "llvmlite";
        rev = "v${version}";
        sha256 = "sha256-5QBSRDb28Bui9IOhGofj+c7Rk7J5fNv5nPksEPY/O5o=";
      };
      nativeBuildInputs = [pkgs.llvm_15];
      # Disable static linking
      # https://github.com/numba/llvmlite/issues/93
      postPatch = ''
        substituteInPlace ffi/Makefile.linux --replace "-static-libstdc++" ""
        substituteInPlace llvmlite/tests/test_binding.py --replace "test_linux" "nope"
      '';
      # Set directory containing llvm-config binary
      preConfigure = ''
        export LLVM_CONFIG=${pkgs.llvm_15.dev}/bin/llvm-config
      '';
    };

    artiq-upstream = pkgs.python3Packages.buildPythonPackage rec {
      pname = "artiq";
      version = artiqVersion;
      src = self;

      preBuild = ''
        export VERSIONEER_OVERRIDE=${version}
        export VERSIONEER_REV=${artiqRev}
      '';

      nativeBuildInputs = [pkgs.qt6.wrapQtAppsHook];
      # keep llvm_x and lld_x in sync with llvmlite
      propagatedBuildInputs =
        [pkgs.llvm_15 pkgs.lld_15 sipyco.packages.x86_64-linux.sipyco pythonparser llvmlite-new pkgs.qt6.qtsvg artiq-comtools.packages.x86_64-linux.artiq-comtools]
        ++ (with pkgs.python3Packages; [pyqtgraph pygit2 numpy dateutil scipy prettytable pyserial levenshtein h5py pyqt6 qasync tqdm lmdb jsonschema platformdirs]);

      dontWrapQtApps = true;
      postFixup = ''
        wrapQtApp "$out/bin/artiq_dashboard"
        wrapQtApp "$out/bin/artiq_browser"
        wrapQtApp "$out/bin/artiq_session"
      '';

      preFixup = ''
        # Ensure that wrapProgram uses makeShellWrapper rather than makeBinaryWrapper
        # brought in by wrapQtAppsHook. Only makeShellWrapper supports --run.
        wrapProgram() { wrapProgramShell "$@"; }
      '';
      ## Modifies PATH to pass the wrapped python environment (i.e. python3.withPackages(...) to subprocesses.
      ## Allows subprocesses using python to find all packages you have installed
      makeWrapperArgs = [
        ''--run 'if [ ! -z "$NIX_PYTHONPREFIX" ]; then export PATH=$NIX_PYTHONPREFIX/bin:$PATH;fi' ''
        "--set FONTCONFIG_FILE ${pkgs.fontconfig.out}/etc/fonts/fonts.conf"
      ];

      # FIXME: automatically propagate lld_15 llvm_15 dependencies
      # cacert is required in the check stage only, as certificates are to be
      # obtained from system elsewhere
      nativeCheckInputs = with pkgs; [lld_15 llvm_15 lit outputcheck cacert] ++ [libartiq-support];
      checkPhase = ''
        python -m unittest discover -v artiq.test

        TESTDIR=`mktemp -d`
        cp --no-preserve=mode,ownership -R $src/artiq/test/lit $TESTDIR
        LIBARTIQ_SUPPORT=`libartiq-support` lit -v $TESTDIR/lit
      '';
    };
>>>>>>> 366bb0fc

    artiq =
      artiq-upstream
      // {
        withExperimentalFeatures = features: artiq-upstream.overrideAttrs (oa: {patches = map (f: ./experimental-features/${f}.diff) features;});
      };

<<<<<<< HEAD
        # FIXME: automatically propagate llvm_x dependency
        # cacert is required in the check stage only, as certificates are to be
        # obtained from system elsewhere
        nativeCheckInputs = [ pkgs.llvm_14 pkgs.cacert ];
        checkPhase = ''
          python -m unittest discover -v artiq.test
          '';
=======
    migen = pkgs.python3Packages.buildPythonPackage rec {
      name = "migen";
      src = src-migen;
      format = "pyproject";
      nativeBuildInputs = [pkgs.python3Packages.setuptools];
      propagatedBuildInputs = [pkgs.python3Packages.colorama];
    };

    asyncserial = pkgs.python3Packages.buildPythonPackage rec {
      pname = "asyncserial";
      version = "1.0";
      src = pkgs.fetchFromGitHub {
        owner = "m-labs";
        repo = "asyncserial";
        rev = version;
        sha256 = "sha256-ZHzgJnbsDVxVcp09LXq9JZp46+dorgdP8bAiTB59K28=";
>>>>>>> 366bb0fc
      };
      propagatedBuildInputs = [pkgs.python3Packages.pyserial];
    };

    misoc = pkgs.python3Packages.buildPythonPackage {
      name = "misoc";
      src = src-misoc;
      propagatedBuildInputs = with pkgs.python3Packages; [jinja2 numpy migen pyserial asyncserial];
    };

    microscope = pkgs.python3Packages.buildPythonPackage rec {
      pname = "microscope";
      version = "unstable-2020-12-28";
      src = pkgs.fetchFromGitHub {
        owner = "m-labs";
        repo = "microscope";
        rev = "c21afe7a53258f05bde57e5ebf2e2761f3d495e4";
        sha256 = "sha256-jzyiLRuEf7p8LdhmZvOQj/dyQx8eUE8p6uRlwoiT8vg=";
      };
      propagatedBuildInputs = with pkgs.python3Packages; [pyserial prettytable msgpack migen];
    };

    vivadoEnv = pkgs.buildFHSEnv {
      name = "vivado-env";
      targetPkgs = vivadoDeps;
    };

    vivado = pkgs.buildFHSEnv {
      name = "vivado";
      targetPkgs = vivadoDeps;
      profile = "set -e; source /opt/Xilinx/Vivado/2022.2/settings64.sh";
      runScript = "vivado";
    };

    makeArtiqBoardPackage = {
      target,
      variant,
      buildCommand ? "python -m artiq.gateware.targets.${target} -V ${variant}",
      experimentalFeatures ? [],
    }:
      pkgs.stdenv.mkDerivation {
        name = "artiq-board-${target}-${variant}";
        phases = ["buildPhase" "checkPhase" "installPhase"];
        cargoDeps = rustPlatform.importCargoLock {
          lockFile = ./artiq/firmware/Cargo.lock;
          outputHashes = {
            "fringe-1.2.1" = "sha256-u7NyZBzGrMii79V+Xs4Dx9tCpiby6p8IumkUl7oGBm0=";
            "tar-no-std-0.1.8" = "sha256-xm17108v4smXOqxdLvHl9CxTCJslmeogjm4Y87IXFuM=";
          };
        };
        nativeBuildInputs = [
          (pkgs.python3.withPackages (ps: [migen misoc (artiq.withExperimentalFeatures experimentalFeatures) ps.packaging]))
          rust
          pkgs.llvmPackages_15.clang-unwrapped
          pkgs.llvm_15
          pkgs.lld_15
          vivado
          rustPlatform.cargoSetupHook
        ];
        buildPhase = ''
          ARTIQ_PATH=`python -c "import artiq; print(artiq.__path__[0])"`
          ln -s $ARTIQ_PATH/firmware/Cargo.lock .
          cargoSetupPostUnpackHook
          cargoSetupPostPatchHook
          ${buildCommand}
        '';
        doCheck = true;
        checkPhase = ''
          # Search for PCREs in the Vivado output to check for errors
          check_log() {
            grep -Pe "$1" artiq_${target}/${variant}/gateware/vivado.log && exit 1 || true
          }
          check_log "\d+ constraint not met\."
          check_log "Timing constraints are not met\."
        '';
        installPhase = ''
          mkdir $out
          cp artiq_${target}/${variant}/gateware/top.bit $out
          if [ -e artiq_${target}/${variant}/software/bootloader/bootloader.bin ]
          then cp artiq_${target}/${variant}/software/bootloader/bootloader.bin $out
          fi
          if [ -e artiq_${target}/${variant}/software/runtime ]
          then cp artiq_${target}/${variant}/software/runtime/runtime.{elf,fbi} $out
          else cp artiq_${target}/${variant}/software/satman/satman.{elf,fbi} $out
          fi

          mkdir $out/nix-support
          for i in $out/*.*; do
          echo file binary-dist $i >> $out/nix-support/hydra-build-products
          done
        '';
        # don't mangle ELF files as they are not for NixOS
        dontFixup = true;
      };

<<<<<<< HEAD
      makeArtiqBoardPackage = { target, variant, buildCommand ? "python -m artiq.gateware.targets.${target} -V ${variant}", experimentalFeatures ? [] }:
        pkgs.stdenv.mkDerivation {
          name = "artiq-board-${target}-${variant}";
          phases = [ "buildPhase" "checkPhase" "installPhase" ];
          cargoDeps = rustPlatform.importCargoLock {
            lockFile = ./artiq/firmware/Cargo.lock;
            outputHashes = {
              "fringe-1.2.1" = "sha256-u7NyZBzGrMii79V+Xs4Dx9tCpiby6p8IumkUl7oGBm0=";
              "tar-no-std-0.1.8" = "sha256-xm17108v4smXOqxdLvHl9CxTCJslmeogjm4Y87IXFuM=";
            };
          };
          nativeBuildInputs = [
            (pkgs.python3.withPackages(ps: [ migen misoc (artiq.withExperimentalFeatures experimentalFeatures) ps.packaging ]))
            rust
            pkgs.llvmPackages_14.clang-unwrapped
            pkgs.llvm_14
            pkgs.lld_14
            vivado
            rustPlatform.cargoSetupHook
          ];
          buildPhase =
            ''
            ARTIQ_PATH=`python -c "import artiq; print(artiq.__path__[0])"`
            ln -s $ARTIQ_PATH/firmware/Cargo.lock .
            cargoSetupPostUnpackHook
            cargoSetupPostPatchHook
            ${buildCommand}
            '';
          doCheck = true;
          checkPhase =
            ''
            # Search for PCREs in the Vivado output to check for errors
            check_log() {
              grep -Pe "$1" artiq_${target}/${variant}/gateware/vivado.log && exit 1 || true
            }
            check_log "\d+ constraint not met\."
            check_log "Timing constraints are not met\."
            '';
          installPhase =
            ''
            mkdir $out
            cp artiq_${target}/${variant}/gateware/top.bit $out
            if [ -e artiq_${target}/${variant}/software/bootloader/bootloader.bin ]
            then cp artiq_${target}/${variant}/software/bootloader/bootloader.bin $out
            fi
            if [ -e artiq_${target}/${variant}/software/runtime ]
            then cp artiq_${target}/${variant}/software/runtime/runtime.{elf,fbi} $out
            else cp artiq_${target}/${variant}/software/satman/satman.{elf,fbi} $out
            fi

            mkdir $out/nix-support
            for i in $out/*.*; do
            echo file binary-dist $i >> $out/nix-support/hydra-build-products
            done
            '';
          # don't mangle ELF files as they are not for NixOS
          dontFixup = true;
=======
    openocd-bscanspi-f = pkgs: let
      bscan_spi_bitstreams-pkg = pkgs.stdenv.mkDerivation {
        name = "bscan_spi_bitstreams";
        src = pkgs.fetchFromGitHub {
          owner = "quartiq";
          repo = "bscan_spi_bitstreams";
          rev = "01d8f819f15baf9a8cc5d96945a51e4d267ff564";
          sha256 = "1zqv47kzgvbn4c8cr019a6wcja7gn5h1z4kvw5bhpc72fyhagal9";
>>>>>>> 366bb0fc
        };
        phases = ["installPhase"];
        installPhase = ''
          mkdir -p $out/share/bscan-spi-bitstreams
          cp $src/*.bit $out/share/bscan-spi-bitstreams
        '';
      };
    in
      pkgs.buildEnv {
        name = "openocd-bscanspi";
        paths = [pkgs.openocd bscan_spi_bitstreams-pkg];
      };

    latex-artiq-manual = pkgs.texlive.combine {
      inherit
        (pkgs.texlive)
        scheme-basic
        latexmk
        cmap
        collection-fontsrecommended
        fncychap
        titlesec
        tabulary
        varwidth
        framed
        fancyvrb
        float
        wrapfig
        parskip
        upquote
        capt-of
        needspace
        etoolbox
        booktabs
        pgf
        pgfplots
        ;
    };

    artiq-frontend-dev-wrappers =
      pkgs.runCommandNoCC "artiq-frontend-dev-wrappers" {}
      ''
        mkdir -p $out/bin
        for program in ${self}/artiq/frontend/*.py; do
          if [ -x $program ]; then
            progname=`basename -s .py $program`
            outname=$out/bin/$progname
            echo "#!${pkgs.bash}/bin/bash" >> $outname
            echo "exec python3 -m artiq.frontend.$progname \"\$@\"" >> $outname
            chmod 755 $outname
          fi
        done
<<<<<<< HEAD
        '';
    in rec {
      packages.x86_64-linux = rec {
        inherit (nac3.packages.x86_64-linux) python3-mimalloc;
        inherit qasync artiq;
        inherit migen misoc asyncserial microscope vivadoEnv vivado;
        openocd-bscanspi = openocd-bscanspi-f pkgs;
        artiq-board-kc705-nist_clock = makeArtiqBoardPackage {
          target = "kc705";
          variant = "nist_clock";
        };
        artiq-board-efc-shuttler = makeArtiqBoardPackage {
          target = "efc";
          variant = "shuttler";
        };
        inherit latex-artiq-manual;
        artiq-manual-html = pkgs.stdenvNoCC.mkDerivation rec {
          name = "artiq-manual-html-${version}";
          version = artiqVersion;
          src = self;
          buildInputs = with pkgs.python3Packages; [
            sphinx sphinx_rtd_theme sphinxcontrib-tikz
            sphinx-argparse sphinxcontrib-wavedrom
          ] ++ [ latex-artiq-manual artiq-comtools.packages.x86_64-linux.artiq-comtools
=======
      '';
  in rec {
    packages.x86_64-linux = {
      inherit pythonparser qasync artiq;
      inherit migen misoc asyncserial microscope vivadoEnv vivado;
      openocd-bscanspi = openocd-bscanspi-f pkgs;
      artiq-board-kc705-nist_clock = makeArtiqBoardPackage {
        target = "kc705";
        variant = "nist_clock";
      };
      artiq-board-efc-shuttler = makeArtiqBoardPackage {
        target = "efc";
        variant = "shuttler";
      };
      inherit latex-artiq-manual;
      artiq-manual-html = pkgs.stdenvNoCC.mkDerivation rec {
        name = "artiq-manual-html-${version}";
        version = artiqVersion;
        src = self;
        buildInputs = with pkgs.python3Packages;
          [
            sphinx
            sphinx_rtd_theme
            sphinxcontrib-tikz
            sphinx-argparse
            sphinxcontrib-wavedrom
          ]
          ++ [
            latex-artiq-manual
            artiq-comtools.packages.x86_64-linux.artiq-comtools
>>>>>>> 366bb0fc
            pkgs.pdf2svg
          ];
        buildPhase = ''
          export VERSIONEER_OVERRIDE=${artiqVersion}
          export SOURCE_DATE_EPOCH=${builtins.toString self.sourceInfo.lastModified}
          cd doc/manual
          make html
        '';
        installPhase = ''
          cp -r _build/html $out
          mkdir $out/nix-support
          echo doc manual $out index.html >> $out/nix-support/hydra-build-products
        '';
      };
      artiq-manual-pdf = pkgs.stdenvNoCC.mkDerivation rec {
        name = "artiq-manual-pdf-${version}";
        version = artiqVersion;
        src = self;
        buildInputs = with pkgs.python3Packages;
          [
            sphinx
            sphinx_rtd_theme
            sphinxcontrib-tikz
            sphinx-argparse
            sphinxcontrib-wavedrom
          ]
          ++ [
            latex-artiq-manual
            artiq-comtools.packages.x86_64-linux.artiq-comtools
            pkgs.pdf2svg
          ];
        buildPhase = ''
          export VERSIONEER_OVERRIDE=${artiq.version}
          export SOURCE_DATE_EPOCH=${builtins.toString self.sourceInfo.lastModified}
          cd doc/manual
          make latexpdf
        '';
        installPhase = ''
          mkdir $out
          cp _build/latex/ARTIQ.pdf $out
          mkdir $out/nix-support
          echo doc-pdf manual $out ARTIQ.pdf >> $out/nix-support/hydra-build-products
        '';
      };
    };

    inherit qtPaths makeArtiqBoardPackage openocd-bscanspi-f;

<<<<<<< HEAD
      packages.x86_64-w64-mingw32 = import ./windows { inherit sipyco nac3 artiq-comtools; artiq = self; };

      inherit qtPaths makeArtiqBoardPackage openocd-bscanspi-f;

      defaultPackage.x86_64-linux = packages.x86_64-linux.python3-mimalloc.withPackages(_: [ packages.x86_64-linux.artiq ]);
=======
    packages.x86_64-linux.default = pkgs.python3.withPackages (_: [packages.x86_64-linux.artiq]);

    formatter.x86_64-linux = pkgs.alejandra;
>>>>>>> 366bb0fc

    devShells.x86_64-linux = {
      # Main development shell with everything you need to develop ARTIQ on Linux.
      # The current copy of the ARTIQ sources is added to PYTHONPATH so changes can be tested instantly.
      # Additionally, executable wrappers that import the current ARTIQ sources for the ARTIQ frontends
      # are added to PATH.
      default = pkgs.mkShell {
        name = "artiq-dev-shell";
        packages = with pkgs;
          [
            git
            lit
            lld_14
            llvm_14
            llvmPackages_14.clang-unwrapped
            pdf2svg

            python3Packages.sphinx
            python3Packages.sphinx-argparse
            python3Packages.sphinxcontrib-tikz
            python3Packages.sphinxcontrib-wavedrom
            python3Packages.sphinx_rtd_theme

<<<<<<< HEAD
            (packages.x86_64-linux.python3-mimalloc.withPackages(ps: [ migen misoc microscope ps.packaging ] ++ artiq.propagatedBuildInputs ))
          ] ++ 
          [
=======
            (python3.withPackages (ps: [migen misoc microscope ps.packaging ps.paramiko] ++ artiq.propagatedBuildInputs))
          ]
          ++ [
>>>>>>> 366bb0fc
            latex-artiq-manual
            rust
            artiq-frontend-dev-wrappers

            # use the vivado-env command to enter a FHS shell that lets you run the Vivado installer
            packages.x86_64-linux.vivadoEnv
            packages.x86_64-linux.vivado
            packages.x86_64-linux.openocd-bscanspi
          ];
<<<<<<< HEAD
          shellHook = ''
            export QT_PLUGIN_PATH=${qtPaths.QT_PLUGIN_PATH}
            export QML2_IMPORT_PATH=${qtPaths.QML2_IMPORT_PATH}
            export PYTHONPATH=`git rev-parse --show-toplevel`:$PYTHONPATH
          '';
        };
        # Lighter development shell optimized for building firmware and flashing boards.
        boards = pkgs.mkShell {
          name = "artiq-boards-shell";
          packages = [
            rust

            pkgs.llvmPackages_14.clang-unwrapped
            pkgs.llvm_14
            pkgs.lld_14
=======
        shellHook = ''
          export LIBARTIQ_SUPPORT=`libartiq-support`
          export QT_PLUGIN_PATH=${qtPaths.QT_PLUGIN_PATH}
          export QML2_IMPORT_PATH=${qtPaths.QML2_IMPORT_PATH}
          export PYTHONPATH=`git rev-parse --show-toplevel`:$PYTHONPATH
        '';
      };
      # Lighter development shell optimized for building firmware and flashing boards.
      boards = pkgs.mkShell {
        name = "artiq-boards-shell";
        packages = [
          rust

          pkgs.llvmPackages_15.clang-unwrapped
          pkgs.llvm_15
          pkgs.lld_15
>>>>>>> 366bb0fc

          packages.x86_64-linux.vivado
          packages.x86_64-linux.openocd-bscanspi

<<<<<<< HEAD
            (pkgs.python3.withPackages(ps: [ migen misoc artiq ps.packaging ]))
          ];
        };
=======
          (pkgs.python3.withPackages (ps: [migen misoc artiq ps.packaging ps.paramiko]))
        ];
>>>>>>> 366bb0fc
      };
    };

    packages.aarch64-linux = {
      openocd-bscanspi = openocd-bscanspi-f pkgs-aarch64;
    };

    hydraJobs = {
      inherit (packages.x86_64-linux) artiq artiq-board-kc705-nist_clock artiq-board-efc-shuttler openocd-bscanspi;
      gateware-sim = pkgs.stdenvNoCC.mkDerivation {
        name = "gateware-sim";
        buildInputs = [
          (pkgs.python3.withPackages (ps: with packages.x86_64-linux; [migen misoc artiq]))
        ];
        phases = ["buildPhase"];
        buildPhase = ''
          python -m unittest discover -v artiq.gateware.test
          touch $out
        '';
      };
      kc705-hitl = pkgs.stdenvNoCC.mkDerivation {
        name = "kc705-hitl";

        __networked = true; # compatibility with old patched Nix
        # breaks hydra, https://github.com/NixOS/hydra/issues/1216
        #__impure = true;     # Nix 2.8+

        buildInputs = [
          (pkgs.python3.withPackages (
            ps:
              with packages.x86_64-linux;
                [
                  artiq
                  ps.paramiko
                ]
                ++ ps.paramiko.optional-dependencies.ed25519
          ))
          pkgs.llvm_15
          pkgs.lld_15
          pkgs.openssh
          packages.x86_64-linux.openocd-bscanspi # for the bscanspi bitstreams
        ];
        phases = ["buildPhase"];
        buildPhase = ''
          export HOME=`mktemp -d`
          mkdir $HOME/.ssh
          cp /opt/hydra_id_ed25519 $HOME/.ssh/id_ed25519
          cp /opt/hydra_id_ed25519.pub $HOME/.ssh/id_ed25519.pub
          echo "rpi-1 ssh-ed25519 AAAAC3NzaC1lZDI1NTE5AAAAIACtBFDVBYoAE4fpJCTANZSE0bcVpTR3uvfNvb80C4i5" > $HOME/.ssh/known_hosts
          chmod 600 $HOME/.ssh/id_ed25519
          LOCKCTL=$(mktemp -d)
          mkfifo $LOCKCTL/lockctl

          cat $LOCKCTL/lockctl | ${pkgs.openssh}/bin/ssh \
            -i $HOME/.ssh/id_ed25519 \
            -o UserKnownHostsFile=$HOME/.ssh/known_hosts \
            rpi-1 \
            'mkdir -p /tmp/board_lock && flock /tmp/board_lock/kc705-1 -c "echo Ok; cat"' \
          | (
            # End remote flock via FIFO
            atexit_unlock() {
              echo > $LOCKCTL/lockctl
            }
            trap atexit_unlock EXIT

<<<<<<< HEAD
      hydraJobs = {
        inherit (packages.x86_64-linux) artiq artiq-board-kc705-nist_clock artiq-board-efc-shuttler openocd-bscanspi;
        sipyco-msys2-pkg = packages.x86_64-w64-mingw32.sipyco-pkg;
        artiq-comtools-msys2-pkg = packages.x86_64-w64-mingw32.artiq-comtools-pkg;
        artiq-msys2-pkg = packages.x86_64-w64-mingw32.artiq-pkg;
        msys2-repos = packages.x86_64-w64-mingw32.msys2-repos;
        inherit (packages.x86_64-linux) artiq-manual-html artiq-manual-pdf;
        gateware-sim = pkgs.stdenvNoCC.mkDerivation {
          name = "gateware-sim";
          buildInputs = [
            (pkgs.python3.withPackages(ps: with packages.x86_64-linux; [ migen misoc artiq ]))
          ];
          phases = [ "buildPhase" ];
          buildPhase =
            ''
            python -m unittest discover -v artiq.gateware.test
            touch $out
            '';
        };
        kc705-hitl = pkgs.stdenvNoCC.mkDerivation {
          name = "kc705-hitl";

          __networked = true;  # compatibility with old patched Nix
          # breaks hydra, https://github.com/NixOS/hydra/issues/1216
          #__impure = true;     # Nix 2.8+

          buildInputs = [
            (pkgs.python3.withPackages(ps: with packages.x86_64-linux; [
              artiq
              ps.paramiko
            ] ++ ps.paramiko.optional-dependencies.ed25519
            ))
            pkgs.llvm_14
            pkgs.openssh
            packages.x86_64-linux.openocd-bscanspi  # for the bscanspi bitstreams
          ];
          phases = [ "buildPhase" ];
          buildPhase =
            ''
            export HOME=`mktemp -d`
            mkdir $HOME/.ssh
            cp /opt/hydra_id_ed25519 $HOME/.ssh/id_ed25519
            cp /opt/hydra_id_ed25519.pub $HOME/.ssh/id_ed25519.pub
            echo "rpi-1 ssh-ed25519 AAAAC3NzaC1lZDI1NTE5AAAAIACtBFDVBYoAE4fpJCTANZSE0bcVpTR3uvfNvb80C4i5" > $HOME/.ssh/known_hosts
            chmod 600 $HOME/.ssh/id_ed25519
            LOCKCTL=$(mktemp -d)
            mkfifo $LOCKCTL/lockctl

            cat $LOCKCTL/lockctl | ${pkgs.openssh}/bin/ssh \
              -i $HOME/.ssh/id_ed25519 \
              -o UserKnownHostsFile=$HOME/.ssh/known_hosts \
              rpi-1 \
              'mkdir -p /tmp/board_lock && flock /tmp/board_lock/kc705-1 -c "echo Ok; cat"' \
            | (
              # End remote flock via FIFO
              atexit_unlock() {
                echo > $LOCKCTL/lockctl
              }
              trap atexit_unlock EXIT

              # Read "Ok" line when remote successfully locked
              read LOCK_OK

              artiq_flash -t kc705 -H rpi-1 -d ${packages.x86_64-linux.artiq-board-kc705-nist_clock}
              sleep 30

              export ARTIQ_ROOT=`python -c "import artiq; print(artiq.__path__[0])"`/examples/kc705_nist_clock
              export ARTIQ_LOW_LATENCY=1
              python -m unittest discover -v artiq.test.coredevice
            )

            touch $out
            '';
        };
=======
            # Read "Ok" line when remote successfully locked
            read LOCK_OK

            artiq_flash -t kc705 -H rpi-1 -d ${packages.x86_64-linux.artiq-board-kc705-nist_clock}
            sleep 30

            export ARTIQ_ROOT=`python -c "import artiq; print(artiq.__path__[0])"`/examples/kc705_nist_clock
            export ARTIQ_LOW_LATENCY=1
            python -m unittest discover -v artiq.test.coredevice
          )

          touch $out
        '';
>>>>>>> 366bb0fc
      };
      inherit (packages.x86_64-linux) artiq-manual-html artiq-manual-pdf;
    };
  };

  nixConfig = {
    extra-trusted-public-keys = "nixbld.m-labs.hk-1:5aSRVA5b320xbNvu30tqxVPXpld73bhtOeH6uAjRyHc=";
    extra-substituters = "https://nixbld.m-labs.hk";
    extra-sandbox-paths = "/opt";
  };
}<|MERGE_RESOLUTION|>--- conflicted
+++ resolved
@@ -36,43 +36,22 @@
     };
   };
 
-<<<<<<< HEAD
-  outputs = { self, rust-overlay, sipyco, nac3, artiq-comtools, src-migen, src-misoc }:
-    let
-      pkgs = import nac3.inputs.nixpkgs { system = "x86_64-linux"; overlays = [ (import rust-overlay) ]; };
-      pkgs-aarch64 = import nac3.inputs.nixpkgs { system = "aarch64-linux"; };
-
-      artiqVersionMajor = 10;
-      artiqVersionMinor = self.sourceInfo.revCount or 0;
-      artiqVersionId = self.sourceInfo.shortRev or "unknown";
-      artiqVersion = (builtins.toString artiqVersionMajor) + "." + (builtins.toString artiqVersionMinor) + "+" + artiqVersionId + ".beta";
-      artiqRev = self.sourceInfo.rev or "unknown";
-
-      qtPaths = let 
-        inherit (pkgs.qt6) qtbase qtsvg;
-        inherit (qtbase.dev) qtPluginPrefix qtQmlPrefix;
-      in {
-        QT_PLUGIN_PATH = "${qtbase}/${qtPluginPrefix}:${qtsvg}/${qtPluginPrefix}";
-        QML2_IMPORT_PATH = "${qtbase}/${qtQmlPrefix}";
-      };
-=======
   outputs = {
     self,
-    nixpkgs,
     rust-overlay,
     sipyco,
-    src-pythonparser,
+    nac3,
     artiq-comtools,
     src-migen,
     src-misoc,
   }: let
-    pkgs = import nixpkgs {
+    pkgs = import nac3.inputs.nixpkgs {
       system = "x86_64-linux";
       overlays = [(import rust-overlay)];
     };
-    pkgs-aarch64 = import nixpkgs {system = "aarch64-linux";};
-
-    artiqVersionMajor = 9;
+    pkgs-aarch64 = import nac3.inputs.nixpkgs {system = "aarch64-linux";};
+
+    artiqVersionMajor = 10;
     artiqVersionMinor = self.sourceInfo.revCount or 0;
     artiqVersionId = self.sourceInfo.shortRev or "unknown";
     artiqVersion = (builtins.toString artiqVersionMajor) + "." + (builtins.toString artiqVersionMinor) + "+" + artiqVersionId + ".beta";
@@ -85,7 +64,6 @@
       QT_PLUGIN_PATH = "${qtbase}/${qtPluginPrefix}:${qtsvg}/${qtPluginPrefix}";
       QML2_IMPORT_PATH = "${qtbase}/${qtQmlPrefix}";
     };
->>>>>>> 366bb0fc
 
     rust = pkgs.rust-bin.nightly."2021-09-01".default.override {
       extensions = ["rust-src"];
@@ -120,34 +98,6 @@
         fontconfig
       ];
 
-<<<<<<< HEAD
-      qasync = pkgs.python3Packages.buildPythonPackage rec {
-        pname = "qasync";
-        version = "0.27.1";
-        format = "pyproject";
-        src = pkgs.fetchFromGitHub {
-          owner = "CabbageDevelopment";
-          repo = "qasync";
-          rev = "refs/tags/v${version}";
-          sha256 = "sha256-oXzwilhJ1PhodQpOZjnV9gFuoDy/zXWva9LhhK3T00g=";
-        };
-        postPatch = ''
-          rm qasync/_windows.py # Ignoring it is not taking effect and it will not be used on Linux
-        '';
-        buildInputs = [ pkgs.python3Packages.poetry-core ];
-        propagatedBuildInputs = [ pkgs.python3Packages.pyqt6 ];
-        checkInputs = [ pkgs.python3Packages.pytestCheckHook ];
-        pythonImportsCheck = [ "qasync" ];
-        disabledTestPaths = [ "tests/test_qeventloop.py" ];
-=======
-    pythonparser = pkgs.python3Packages.buildPythonPackage {
-      pname = "pythonparser";
-      version = "1.4";
-      src = src-pythonparser;
-      doCheck = false;
-      propagatedBuildInputs = with pkgs.python3Packages; [regex];
-    };
-
     qasync = pkgs.python3Packages.buildPythonPackage rec {
       pname = "qasync";
       version = "0.27.1";
@@ -157,7 +107,6 @@
         repo = "qasync";
         rev = "refs/tags/v${version}";
         sha256 = "sha256-oXzwilhJ1PhodQpOZjnV9gFuoDy/zXWva9LhhK3T00g=";
->>>>>>> 366bb0fc
       };
       postPatch = ''
         rm qasync/_windows.py # Ignoring it is not taking effect and it will not be used on Linux
@@ -169,71 +118,6 @@
       disabledTestPaths = ["tests/test_qeventloop.py"];
     };
 
-<<<<<<< HEAD
-      artiq-upstream = pkgs.python3Packages.buildPythonPackage rec {
-        pname = "artiq";
-        version = artiqVersion;
-        src = self;
-
-        preBuild =
-          ''
-          export VERSIONEER_OVERRIDE=${version}
-          export VERSIONEER_REV=${artiqRev}
-          '';
-
-        nativeBuildInputs = [ pkgs.qt6.wrapQtAppsHook ];
-
-        # keep llvm_x in sync with nac3
-        propagatedBuildInputs = [ pkgs.llvm_14 nac3.packages.x86_64-linux.nac3artiq-pgo sipyco.packages.x86_64-linux.sipyco pkgs.qt6.qtsvg artiq-comtools.packages.x86_64-linux.artiq-comtools ]
-          ++ (with pkgs.python3Packages; [ pyqtgraph pygit2 numpy dateutil scipy prettytable pyserial h5py pyqt6 qasync tqdm lmdb jsonschema platformdirs ]);
-
-        dontWrapQtApps = true;
-        postFixup = ''
-          wrapQtApp "$out/bin/artiq_dashboard"
-          wrapQtApp "$out/bin/artiq_browser"
-          wrapQtApp "$out/bin/artiq_session"
-        '';
-=======
-    libartiq-support = pkgs.stdenv.mkDerivation {
-      name = "libartiq-support";
-      src = self;
-      buildInputs = [rust];
-      buildPhase = ''
-        rustc $src/artiq/test/libartiq_support/lib.rs -Cpanic=unwind -g
-      '';
-      installPhase = ''
-        mkdir -p $out/lib $out/bin
-        cp libartiq_support.so $out/lib
-        cat > $out/bin/libartiq-support << EOF
-        #!/bin/sh
-        echo $out/lib/libartiq_support.so
-        EOF
-        chmod 755 $out/bin/libartiq-support
-      '';
-    };
-
-    llvmlite-new = pkgs.python3Packages.buildPythonPackage rec {
-      pname = "llvmlite";
-      version = "0.43.0";
-      src = pkgs.fetchFromGitHub {
-        owner = "numba";
-        repo = "llvmlite";
-        rev = "v${version}";
-        sha256 = "sha256-5QBSRDb28Bui9IOhGofj+c7Rk7J5fNv5nPksEPY/O5o=";
-      };
-      nativeBuildInputs = [pkgs.llvm_15];
-      # Disable static linking
-      # https://github.com/numba/llvmlite/issues/93
-      postPatch = ''
-        substituteInPlace ffi/Makefile.linux --replace "-static-libstdc++" ""
-        substituteInPlace llvmlite/tests/test_binding.py --replace "test_linux" "nope"
-      '';
-      # Set directory containing llvm-config binary
-      preConfigure = ''
-        export LLVM_CONFIG=${pkgs.llvm_15.dev}/bin/llvm-config
-      '';
-    };
-
     artiq-upstream = pkgs.python3Packages.buildPythonPackage rec {
       pname = "artiq";
       version = artiqVersion;
@@ -245,10 +129,11 @@
       '';
 
       nativeBuildInputs = [pkgs.qt6.wrapQtAppsHook];
-      # keep llvm_x and lld_x in sync with llvmlite
+
+      # keep llvm_x in sync with nac3
       propagatedBuildInputs =
-        [pkgs.llvm_15 pkgs.lld_15 sipyco.packages.x86_64-linux.sipyco pythonparser llvmlite-new pkgs.qt6.qtsvg artiq-comtools.packages.x86_64-linux.artiq-comtools]
-        ++ (with pkgs.python3Packages; [pyqtgraph pygit2 numpy dateutil scipy prettytable pyserial levenshtein h5py pyqt6 qasync tqdm lmdb jsonschema platformdirs]);
+        [pkgs.llvm_14 nac3.packages.x86_64-linux.nac3artiq-pgo sipyco.packages.x86_64-linux.sipyco pkgs.qt6.qtsvg artiq-comtools.packages.x86_64-linux.artiq-comtools]
+        ++ (with pkgs.python3Packages; [pyqtgraph pygit2 numpy dateutil scipy prettytable pyserial h5py pyqt6 qasync tqdm lmdb jsonschema platformdirs]);
 
       dontWrapQtApps = true;
       postFixup = ''
@@ -269,19 +154,14 @@
         "--set FONTCONFIG_FILE ${pkgs.fontconfig.out}/etc/fonts/fonts.conf"
       ];
 
-      # FIXME: automatically propagate lld_15 llvm_15 dependencies
+      # FIXME: automatically propagate llvm_x dependency
       # cacert is required in the check stage only, as certificates are to be
       # obtained from system elsewhere
-      nativeCheckInputs = with pkgs; [lld_15 llvm_15 lit outputcheck cacert] ++ [libartiq-support];
+      nativeCheckInputs = [pkgs.llvm_14 pkgs.cacert];
       checkPhase = ''
         python -m unittest discover -v artiq.test
-
-        TESTDIR=`mktemp -d`
-        cp --no-preserve=mode,ownership -R $src/artiq/test/lit $TESTDIR
-        LIBARTIQ_SUPPORT=`libartiq-support` lit -v $TESTDIR/lit
       '';
     };
->>>>>>> 366bb0fc
 
     artiq =
       artiq-upstream
@@ -289,15 +169,6 @@
         withExperimentalFeatures = features: artiq-upstream.overrideAttrs (oa: {patches = map (f: ./experimental-features/${f}.diff) features;});
       };
 
-<<<<<<< HEAD
-        # FIXME: automatically propagate llvm_x dependency
-        # cacert is required in the check stage only, as certificates are to be
-        # obtained from system elsewhere
-        nativeCheckInputs = [ pkgs.llvm_14 pkgs.cacert ];
-        checkPhase = ''
-          python -m unittest discover -v artiq.test
-          '';
-=======
     migen = pkgs.python3Packages.buildPythonPackage rec {
       name = "migen";
       src = src-migen;
@@ -314,7 +185,6 @@
         repo = "asyncserial";
         rev = version;
         sha256 = "sha256-ZHzgJnbsDVxVcp09LXq9JZp46+dorgdP8bAiTB59K28=";
->>>>>>> 366bb0fc
       };
       propagatedBuildInputs = [pkgs.python3Packages.pyserial];
     };
@@ -368,9 +238,9 @@
         nativeBuildInputs = [
           (pkgs.python3.withPackages (ps: [migen misoc (artiq.withExperimentalFeatures experimentalFeatures) ps.packaging]))
           rust
-          pkgs.llvmPackages_15.clang-unwrapped
-          pkgs.llvm_15
-          pkgs.lld_15
+          pkgs.llvmPackages_14.clang-unwrapped
+          pkgs.llvm_14
+          pkgs.lld_14
           vivado
           rustPlatform.cargoSetupHook
         ];
@@ -410,65 +280,6 @@
         dontFixup = true;
       };
 
-<<<<<<< HEAD
-      makeArtiqBoardPackage = { target, variant, buildCommand ? "python -m artiq.gateware.targets.${target} -V ${variant}", experimentalFeatures ? [] }:
-        pkgs.stdenv.mkDerivation {
-          name = "artiq-board-${target}-${variant}";
-          phases = [ "buildPhase" "checkPhase" "installPhase" ];
-          cargoDeps = rustPlatform.importCargoLock {
-            lockFile = ./artiq/firmware/Cargo.lock;
-            outputHashes = {
-              "fringe-1.2.1" = "sha256-u7NyZBzGrMii79V+Xs4Dx9tCpiby6p8IumkUl7oGBm0=";
-              "tar-no-std-0.1.8" = "sha256-xm17108v4smXOqxdLvHl9CxTCJslmeogjm4Y87IXFuM=";
-            };
-          };
-          nativeBuildInputs = [
-            (pkgs.python3.withPackages(ps: [ migen misoc (artiq.withExperimentalFeatures experimentalFeatures) ps.packaging ]))
-            rust
-            pkgs.llvmPackages_14.clang-unwrapped
-            pkgs.llvm_14
-            pkgs.lld_14
-            vivado
-            rustPlatform.cargoSetupHook
-          ];
-          buildPhase =
-            ''
-            ARTIQ_PATH=`python -c "import artiq; print(artiq.__path__[0])"`
-            ln -s $ARTIQ_PATH/firmware/Cargo.lock .
-            cargoSetupPostUnpackHook
-            cargoSetupPostPatchHook
-            ${buildCommand}
-            '';
-          doCheck = true;
-          checkPhase =
-            ''
-            # Search for PCREs in the Vivado output to check for errors
-            check_log() {
-              grep -Pe "$1" artiq_${target}/${variant}/gateware/vivado.log && exit 1 || true
-            }
-            check_log "\d+ constraint not met\."
-            check_log "Timing constraints are not met\."
-            '';
-          installPhase =
-            ''
-            mkdir $out
-            cp artiq_${target}/${variant}/gateware/top.bit $out
-            if [ -e artiq_${target}/${variant}/software/bootloader/bootloader.bin ]
-            then cp artiq_${target}/${variant}/software/bootloader/bootloader.bin $out
-            fi
-            if [ -e artiq_${target}/${variant}/software/runtime ]
-            then cp artiq_${target}/${variant}/software/runtime/runtime.{elf,fbi} $out
-            else cp artiq_${target}/${variant}/software/satman/satman.{elf,fbi} $out
-            fi
-
-            mkdir $out/nix-support
-            for i in $out/*.*; do
-            echo file binary-dist $i >> $out/nix-support/hydra-build-products
-            done
-            '';
-          # don't mangle ELF files as they are not for NixOS
-          dontFixup = true;
-=======
     openocd-bscanspi-f = pkgs: let
       bscan_spi_bitstreams-pkg = pkgs.stdenv.mkDerivation {
         name = "bscan_spi_bitstreams";
@@ -477,7 +288,6 @@
           repo = "bscan_spi_bitstreams";
           rev = "01d8f819f15baf9a8cc5d96945a51e4d267ff564";
           sha256 = "1zqv47kzgvbn4c8cr019a6wcja7gn5h1z4kvw5bhpc72fyhagal9";
->>>>>>> 366bb0fc
         };
         phases = ["installPhase"];
         installPhase = ''
@@ -530,36 +340,11 @@
             chmod 755 $outname
           fi
         done
-<<<<<<< HEAD
-        '';
-    in rec {
-      packages.x86_64-linux = rec {
-        inherit (nac3.packages.x86_64-linux) python3-mimalloc;
-        inherit qasync artiq;
-        inherit migen misoc asyncserial microscope vivadoEnv vivado;
-        openocd-bscanspi = openocd-bscanspi-f pkgs;
-        artiq-board-kc705-nist_clock = makeArtiqBoardPackage {
-          target = "kc705";
-          variant = "nist_clock";
-        };
-        artiq-board-efc-shuttler = makeArtiqBoardPackage {
-          target = "efc";
-          variant = "shuttler";
-        };
-        inherit latex-artiq-manual;
-        artiq-manual-html = pkgs.stdenvNoCC.mkDerivation rec {
-          name = "artiq-manual-html-${version}";
-          version = artiqVersion;
-          src = self;
-          buildInputs = with pkgs.python3Packages; [
-            sphinx sphinx_rtd_theme sphinxcontrib-tikz
-            sphinx-argparse sphinxcontrib-wavedrom
-          ] ++ [ latex-artiq-manual artiq-comtools.packages.x86_64-linux.artiq-comtools
-=======
       '';
   in rec {
-    packages.x86_64-linux = {
-      inherit pythonparser qasync artiq;
+    packages.x86_64-linux = rec {
+      inherit (nac3.packages.x86_64-linux) python3-mimalloc;
+      inherit qasync artiq;
       inherit migen misoc asyncserial microscope vivadoEnv vivado;
       openocd-bscanspi = openocd-bscanspi-f pkgs;
       artiq-board-kc705-nist_clock = makeArtiqBoardPackage {
@@ -586,7 +371,6 @@
           ++ [
             latex-artiq-manual
             artiq-comtools.packages.x86_64-linux.artiq-comtools
->>>>>>> 366bb0fc
             pkgs.pdf2svg
           ];
         buildPhase = ''
@@ -633,19 +417,16 @@
       };
     };
 
+    packages.x86_64-w64-mingw32 = import ./windows {
+      inherit sipyco nac3 artiq-comtools;
+      artiq = self;
+    };
+
     inherit qtPaths makeArtiqBoardPackage openocd-bscanspi-f;
 
-<<<<<<< HEAD
-      packages.x86_64-w64-mingw32 = import ./windows { inherit sipyco nac3 artiq-comtools; artiq = self; };
-
-      inherit qtPaths makeArtiqBoardPackage openocd-bscanspi-f;
-
-      defaultPackage.x86_64-linux = packages.x86_64-linux.python3-mimalloc.withPackages(_: [ packages.x86_64-linux.artiq ]);
-=======
-    packages.x86_64-linux.default = pkgs.python3.withPackages (_: [packages.x86_64-linux.artiq]);
+    defaultPackage.x86_64-linux = packages.x86_64-linux.python3-mimalloc.withPackages (_: [packages.x86_64-linux.artiq]);
 
     formatter.x86_64-linux = pkgs.alejandra;
->>>>>>> 366bb0fc
 
     devShells.x86_64-linux = {
       # Main development shell with everything you need to develop ARTIQ on Linux.
@@ -669,15 +450,9 @@
             python3Packages.sphinxcontrib-wavedrom
             python3Packages.sphinx_rtd_theme
 
-<<<<<<< HEAD
-            (packages.x86_64-linux.python3-mimalloc.withPackages(ps: [ migen misoc microscope ps.packaging ] ++ artiq.propagatedBuildInputs ))
-          ] ++ 
-          [
-=======
-            (python3.withPackages (ps: [migen misoc microscope ps.packaging ps.paramiko] ++ artiq.propagatedBuildInputs))
+            (packages.x86_64-linux.python3-mimalloc.withPackages (ps: [migen misoc microscope ps.packaging] ++ artiq.propagatedBuildInputs))
           ]
           ++ [
->>>>>>> 366bb0fc
             latex-artiq-manual
             rust
             artiq-frontend-dev-wrappers
@@ -687,25 +462,7 @@
             packages.x86_64-linux.vivado
             packages.x86_64-linux.openocd-bscanspi
           ];
-<<<<<<< HEAD
-          shellHook = ''
-            export QT_PLUGIN_PATH=${qtPaths.QT_PLUGIN_PATH}
-            export QML2_IMPORT_PATH=${qtPaths.QML2_IMPORT_PATH}
-            export PYTHONPATH=`git rev-parse --show-toplevel`:$PYTHONPATH
-          '';
-        };
-        # Lighter development shell optimized for building firmware and flashing boards.
-        boards = pkgs.mkShell {
-          name = "artiq-boards-shell";
-          packages = [
-            rust
-
-            pkgs.llvmPackages_14.clang-unwrapped
-            pkgs.llvm_14
-            pkgs.lld_14
-=======
         shellHook = ''
-          export LIBARTIQ_SUPPORT=`libartiq-support`
           export QT_PLUGIN_PATH=${qtPaths.QT_PLUGIN_PATH}
           export QML2_IMPORT_PATH=${qtPaths.QML2_IMPORT_PATH}
           export PYTHONPATH=`git rev-parse --show-toplevel`:$PYTHONPATH
@@ -717,22 +474,15 @@
         packages = [
           rust
 
-          pkgs.llvmPackages_15.clang-unwrapped
-          pkgs.llvm_15
-          pkgs.lld_15
->>>>>>> 366bb0fc
+          pkgs.llvmPackages_14.clang-unwrapped
+          pkgs.llvm_14
+          pkgs.lld_14
 
           packages.x86_64-linux.vivado
           packages.x86_64-linux.openocd-bscanspi
 
-<<<<<<< HEAD
-            (pkgs.python3.withPackages(ps: [ migen misoc artiq ps.packaging ]))
-          ];
-        };
-=======
-          (pkgs.python3.withPackages (ps: [migen misoc artiq ps.packaging ps.paramiko]))
+          (pkgs.python3.withPackages (ps: [migen misoc artiq ps.packaging]))
         ];
->>>>>>> 366bb0fc
       };
     };
 
@@ -742,6 +492,11 @@
 
     hydraJobs = {
       inherit (packages.x86_64-linux) artiq artiq-board-kc705-nist_clock artiq-board-efc-shuttler openocd-bscanspi;
+      sipyco-msys2-pkg = packages.x86_64-w64-mingw32.sipyco-pkg;
+      artiq-comtools-msys2-pkg = packages.x86_64-w64-mingw32.artiq-comtools-pkg;
+      artiq-msys2-pkg = packages.x86_64-w64-mingw32.artiq-pkg;
+      msys2-repos = packages.x86_64-w64-mingw32.msys2-repos;
+      inherit (packages.x86_64-linux) artiq-manual-html artiq-manual-pdf;
       gateware-sim = pkgs.stdenvNoCC.mkDerivation {
         name = "gateware-sim";
         buildInputs = [
@@ -770,8 +525,7 @@
                 ]
                 ++ ps.paramiko.optional-dependencies.ed25519
           ))
-          pkgs.llvm_15
-          pkgs.lld_15
+          pkgs.llvm_14
           pkgs.openssh
           packages.x86_64-linux.openocd-bscanspi # for the bscanspi bitstreams
         ];
@@ -798,82 +552,6 @@
             }
             trap atexit_unlock EXIT
 
-<<<<<<< HEAD
-      hydraJobs = {
-        inherit (packages.x86_64-linux) artiq artiq-board-kc705-nist_clock artiq-board-efc-shuttler openocd-bscanspi;
-        sipyco-msys2-pkg = packages.x86_64-w64-mingw32.sipyco-pkg;
-        artiq-comtools-msys2-pkg = packages.x86_64-w64-mingw32.artiq-comtools-pkg;
-        artiq-msys2-pkg = packages.x86_64-w64-mingw32.artiq-pkg;
-        msys2-repos = packages.x86_64-w64-mingw32.msys2-repos;
-        inherit (packages.x86_64-linux) artiq-manual-html artiq-manual-pdf;
-        gateware-sim = pkgs.stdenvNoCC.mkDerivation {
-          name = "gateware-sim";
-          buildInputs = [
-            (pkgs.python3.withPackages(ps: with packages.x86_64-linux; [ migen misoc artiq ]))
-          ];
-          phases = [ "buildPhase" ];
-          buildPhase =
-            ''
-            python -m unittest discover -v artiq.gateware.test
-            touch $out
-            '';
-        };
-        kc705-hitl = pkgs.stdenvNoCC.mkDerivation {
-          name = "kc705-hitl";
-
-          __networked = true;  # compatibility with old patched Nix
-          # breaks hydra, https://github.com/NixOS/hydra/issues/1216
-          #__impure = true;     # Nix 2.8+
-
-          buildInputs = [
-            (pkgs.python3.withPackages(ps: with packages.x86_64-linux; [
-              artiq
-              ps.paramiko
-            ] ++ ps.paramiko.optional-dependencies.ed25519
-            ))
-            pkgs.llvm_14
-            pkgs.openssh
-            packages.x86_64-linux.openocd-bscanspi  # for the bscanspi bitstreams
-          ];
-          phases = [ "buildPhase" ];
-          buildPhase =
-            ''
-            export HOME=`mktemp -d`
-            mkdir $HOME/.ssh
-            cp /opt/hydra_id_ed25519 $HOME/.ssh/id_ed25519
-            cp /opt/hydra_id_ed25519.pub $HOME/.ssh/id_ed25519.pub
-            echo "rpi-1 ssh-ed25519 AAAAC3NzaC1lZDI1NTE5AAAAIACtBFDVBYoAE4fpJCTANZSE0bcVpTR3uvfNvb80C4i5" > $HOME/.ssh/known_hosts
-            chmod 600 $HOME/.ssh/id_ed25519
-            LOCKCTL=$(mktemp -d)
-            mkfifo $LOCKCTL/lockctl
-
-            cat $LOCKCTL/lockctl | ${pkgs.openssh}/bin/ssh \
-              -i $HOME/.ssh/id_ed25519 \
-              -o UserKnownHostsFile=$HOME/.ssh/known_hosts \
-              rpi-1 \
-              'mkdir -p /tmp/board_lock && flock /tmp/board_lock/kc705-1 -c "echo Ok; cat"' \
-            | (
-              # End remote flock via FIFO
-              atexit_unlock() {
-                echo > $LOCKCTL/lockctl
-              }
-              trap atexit_unlock EXIT
-
-              # Read "Ok" line when remote successfully locked
-              read LOCK_OK
-
-              artiq_flash -t kc705 -H rpi-1 -d ${packages.x86_64-linux.artiq-board-kc705-nist_clock}
-              sleep 30
-
-              export ARTIQ_ROOT=`python -c "import artiq; print(artiq.__path__[0])"`/examples/kc705_nist_clock
-              export ARTIQ_LOW_LATENCY=1
-              python -m unittest discover -v artiq.test.coredevice
-            )
-
-            touch $out
-            '';
-        };
-=======
             # Read "Ok" line when remote successfully locked
             read LOCK_OK
 
@@ -887,9 +565,7 @@
 
           touch $out
         '';
->>>>>>> 366bb0fc
-      };
-      inherit (packages.x86_64-linux) artiq-manual-html artiq-manual-pdf;
+      };
     };
   };
 
