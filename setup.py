--- conflicted
+++ resolved
@@ -57,13 +57,7 @@
 Topic :: Scientific/Engineering :: Physics
 Topic :: System :: Hardware
 """.splitlines(),
-<<<<<<< HEAD
-    packages=find_packages(),
-=======
-    install_requires=requirements,
-    extras_require={},
-    packages=find_namespace_packages(exclude=["artiq.test.lit", "artiq.test.lit.*", "doc.manual"], ),
->>>>>>> 248cd696
+    packages=find_namespace_packages(exclude=["doc.manual"]),
     namespace_packages=[],
     include_package_data=True,
     ext_modules=[],
