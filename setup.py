#!/usr/bin/env python3

from setuptools import setup, find_namespace_packages
import sys

import versioneer


<<<<<<< HEAD
if sys.version_info[:2] < (3, 9):
    raise Exception("You need Python 3.9+")
=======
if sys.version_info[:2] < (3, 11):
    raise Exception("You need Python 3.11+")
>>>>>>> 9aaec5db


console_scripts = [
    "artiq_client = artiq.frontend.artiq_client:main",
    "artiq_compile = artiq.frontend.artiq_compile:main",
    "artiq_coreanalyzer = artiq.frontend.artiq_coreanalyzer:main",
    "artiq_coremgmt = artiq.frontend.artiq_coremgmt:main",
    "artiq_rtiomap = artiq.frontend.artiq_rtiomap:main",
    "artiq_ddb_template = artiq.frontend.artiq_ddb_template:main",
    "artiq_master = artiq.frontend.artiq_master:main",
    "artiq_mkfs = artiq.frontend.artiq_mkfs:main",
    "artiq_rtiomon = artiq.frontend.artiq_rtiomon:main",
    "artiq_sinara_tester = artiq.frontend.artiq_sinara_tester:main",
    "artiq_session = artiq.frontend.artiq_session:main",
    "artiq_route = artiq.frontend.artiq_route:main",
    "artiq_run = artiq.frontend.artiq_run:main",
    "artiq_flash = artiq.frontend.artiq_flash:main",
    "aqctl_coreanalyzer_proxy = artiq.frontend.aqctl_coreanalyzer_proxy:main",
    "aqctl_corelog = artiq.frontend.aqctl_corelog:main",
    "aqctl_moninj_proxy = artiq.frontend.aqctl_moninj_proxy:main",
    "afws_client = artiq.frontend.afws_client:main",
]

gui_scripts = [
    "artiq_browser = artiq.frontend.artiq_browser:main",
    "artiq_dashboard = artiq.frontend.artiq_dashboard:main",
]

setup(
    name="artiq",
    version=versioneer.get_version(),
    cmdclass=versioneer.get_cmdclass(),
    author="M-Labs",
    author_email="artiq@lists.m-labs.hk",
    url="https://m-labs.hk/artiq",
    description="Advanced Real-Time Infrastructure for Quantum physics",
    long_description=open("README.rst", encoding="utf-8").read(),
    license="LGPLv3+",
    classifiers="""\
Development Status :: 5 - Production/Stable
Environment :: Console
Environment :: X11 Applications :: Qt
Intended Audience :: Science/Research
License :: OSI Approved :: GNU Lesser General Public License v3 or later (LGPLv3+)
Operating System :: Microsoft :: Windows
Operating System :: POSIX :: Linux
Programming Language :: Python :: 3.9
Topic :: Scientific/Engineering :: Physics
Topic :: System :: Hardware
""".splitlines(),
    packages=find_namespace_packages(exclude=["doc.manual"]),
    namespace_packages=[],
    include_package_data=True,
    ext_modules=[],
    entry_points={
        "console_scripts": console_scripts,
        "gui_scripts": gui_scripts,
    }
)<|MERGE_RESOLUTION|>--- conflicted
+++ resolved
@@ -6,13 +6,8 @@
 import versioneer
 
 
-<<<<<<< HEAD
-if sys.version_info[:2] < (3, 9):
-    raise Exception("You need Python 3.9+")
-=======
 if sys.version_info[:2] < (3, 11):
     raise Exception("You need Python 3.11+")
->>>>>>> 9aaec5db
 
 
 console_scripts = [
